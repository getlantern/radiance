--- conflicted
+++ resolved
@@ -161,19 +161,16 @@
 		if err := telemetry.OnNewConfig(evt.Old, evt.New, platformDeviceID, userInfo); err != nil {
 			slog.Error("Failed to handle new config for telemetry", "error", err)
 		}
-<<<<<<< HEAD
-	},
-	)
+
+	})
 
 	adBlocker, err := vpn.NewAdBlocker()
 	if err != nil {
 		slog.Error("Unable to create ad blocker", "error", err)
 	}
 
-=======
-	})
 	confHandler := config.NewConfigHandler(cOpts)
->>>>>>> fa229335
+
 	r := &Radiance{
 		confHandler:   confHandler,
 		issueReporter: issueReporter,
