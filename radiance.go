--- conflicted
+++ resolved
@@ -23,6 +23,7 @@
 	"github.com/getlantern/eventual/v2"
 	"github.com/getlantern/kindling"
 	"github.com/getlantern/radiance/client"
+	boxservice "github.com/getlantern/radiance/client/service"
 	"github.com/getlantern/radiance/common/reporting"
 	"github.com/getlantern/radiance/config"
 	"github.com/getlantern/radiance/issue"
@@ -75,12 +76,9 @@
 
 	user *user.User
 
-<<<<<<< HEAD
 	configuredServersMutex sync.Locker
-	configuredServers      map[string]client.ServerConnectConfig
-=======
-	issueReporter *issue.IssueReporter
->>>>>>> 815ad058
+	configuredServers      map[string]boxservice.ServerConnectConfig
+	issueReporter          *issue.IssueReporter
 }
 
 // NewRadiance creates a new Radiance server using an existing config.
@@ -105,18 +103,6 @@
 	return &Radiance{
 		vpnClient: vpnC,
 
-<<<<<<< HEAD
-		confHandler:  config.NewConfigHandler(configPollInterval, k.NewHTTPClient(), user),
-		activeConfig: new(atomic.Value),
-		connected:    false,
-		statusMutex:  new(sync.Mutex),
-		stopChan:     make(chan struct{}),
-		user:         user,
-		// TODO: after we start to persist data, we should update this implementation
-		// for loading the configured servers and also the custom servers
-		configuredServers:      make(map[string]client.ServerConnectConfig),
-		configuredServersMutex: new(sync.Mutex),
-=======
 		confHandler:   config.NewConfigHandler(configPollInterval, k.NewHTTPClient(), user),
 		activeConfig:  new(atomic.Value),
 		connected:     false,
@@ -124,7 +110,10 @@
 		stopChan:      make(chan struct{}),
 		user:          user,
 		issueReporter: issueReporter,
->>>>>>> 815ad058
+		// TODO: after we start to persist data, we should update this implementation
+		// for loading the configured servers and also the custom servers
+		configuredServers:      make(map[string]boxservice.ServerConnectConfig),
+		configuredServersMutex: new(sync.Mutex),
 	}, nil
 }
 
@@ -399,7 +388,7 @@
 // SelectCustomServer configures the client to use the input server. cfg may be nil if
 // this server name is already configured for this user. If this server name is not configured
 // for this user, it will be added to the list of configured servers.
-func (r *Radiance) SelectCustomServer(name string, cfg client.ServerConnectConfig) error {
+func (r *Radiance) SelectCustomServer(name string, cfg boxservice.ServerConnectConfig) error {
 	// TODO: This function should persist the selected configured servers locally.
 	// Since we're not storing configurations locally and don't have a directory
 	// this info thill should be implemented in the future.
