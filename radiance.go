// Package radiance provides a local server that proxies all requests to a remote proxy server using different
// protocols meant to circumvent censorship. Radiance uses a [transport.StreamDialer] to dial the target server
// over the desired protocol. The [config.Config] is used to configure the dialer for a proxy server.
package radiance

import (
	"context"
	"fmt"
	"io"
	"log/slog"
	"net/http"
	"net/url"
	"os"
	"path/filepath"
	"sync/atomic"
	"time"

	"github.com/sagernet/sing-box/experimental/libbox"

	"github.com/getlantern/appdir"
	"github.com/getlantern/eventual/v2"
	"github.com/getlantern/fronted"
	"github.com/getlantern/kindling"

	"github.com/getlantern/radiance/app"
	"github.com/getlantern/radiance/client"
	"github.com/getlantern/radiance/common/reporting"
	"github.com/getlantern/radiance/config"
	"github.com/getlantern/radiance/issue"
	"github.com/getlantern/radiance/metrics"
	"github.com/getlantern/radiance/user"
)

var log *slog.Logger

const configPollInterval = 10 * time.Minute

//go:generate mockgen -destination=radiance_mock_test.go -package=radiance github.com/getlantern/radiance httpServer,configHandler

// configHandler is an interface that abstracts the config.ConfigHandler struct for easier testing.
type configHandler interface {
	// GetConfig returns the current proxy configuration and the country.
	GetConfig(ctx context.Context) ([]*config.Config, string, error)
	// Stop stops the config handler from fetching new configurations.
	Stop()

	// SetPreferredServerLocation sets the preferred server location. If not set - it's auto selected by the API
	SetPreferredServerLocation(country, city string)

	// ListAvailableServers lists the available server locations to choose from.
	ListAvailableServers(ctx context.Context) ([]config.AvailableServerLocation, error)
}

// Radiance is a local server that proxies all requests to a remote proxy server over a transport.StreamDialer.
type Radiance struct {
	client.VPNClient

	confHandler  configHandler
	activeConfig *atomic.Value
	stopChan     chan struct{}

	user *user.User

	issueReporter *issue.IssueReporter
	logsDir       string
	shutdownFuncs []func(context.Context) error
}

// NewRadiance creates a new Radiance VPN client. platIfce is the platform interface used to
// interact with the underlying platform on iOS and Android. On other platforms, it is ignored and
// can be nil.
func NewRadiance(dataDir string, platIfce libbox.PlatformInterface) (*Radiance, error) {
	reporting.Init()

	dataDirPath, logDir, err := setupDirs(dataDir)
	if err != nil {
		return nil, fmt.Errorf("failed to setup directories: %w", err)
	}

	logPath := filepath.Join(logDir, app.LogFileName)
	var logWriter io.Writer
	log, logWriter, err = newLog(logPath)
	if err != nil {
		return nil, fmt.Errorf("could not create log: %w", err)
	}
	shutdownFuncs := []func(context.Context) error{}
	shutdownMetrics, err := metrics.SetupOTelSDK(context.Background())
	if err != nil {
		log.Error("Failed to setup OpenTelemetry SDK", "error", err)
	} else if shutdownMetrics != nil {
		shutdownFuncs = append(shutdownFuncs, shutdownMetrics)
		log.Debug("Setup OpenTelemetry SDK", "shutdown", shutdownMetrics)
	}

	vpnC, err := client.NewVPNClient(dataDirPath, platIfce)
	if err != nil {
		log.Error("Failed to create VPN client", "error", err)
		return nil, fmt.Errorf("failed to create VPN client: %w", err)
	}

	// TODO: Ideally we would know the user locale to set the country on fronted startup.
	f, err := newFronted(logWriter, reporting.PanicListener, filepath.Join(dataDirPath, "fronted_cache.json"))
	if err != nil {
		log.Error("Failed to create fronted", "error", err)
		return nil, fmt.Errorf("failed to create fronted: %w", err)
	}
	k := kindling.NewKindling(
		kindling.WithPanicListener(reporting.PanicListener),
		kindling.WithLogWriter(logWriter),
		kindling.WithDomainFronting(f),
		kindling.WithProxyless("api.iantem.io"),
	)
	u := user.New(k.NewHTTPClient())
	issueReporter, err := issue.NewIssueReporter(k.NewHTTPClient(), u)
	if err != nil {
		return nil, fmt.Errorf("failed to create issue reporter: %w", err)
	}

	return &Radiance{
		VPNClient:     vpnC,
		confHandler:   config.NewConfigHandler(configPollInterval, k.NewHTTPClient(), u, dataDirPath),
		activeConfig:  new(atomic.Value),
		stopChan:      make(chan struct{}),
		user:          u,
		issueReporter: issueReporter,
		logsDir:       logDir,
		shutdownFuncs: shutdownFuncs,
	}, nil
}

// TODO: the server stuff should probably be moved to the VPNClient as well..

func (r *Radiance) GetAvailableServers(ctx context.Context) ([]config.AvailableServerLocation, error) {
	return r.confHandler.ListAvailableServers(ctx)
}

// SetPreferredServer sets the preferred server location for the VPN connection.
// pass empty strings to auto select the server location
func (r *Radiance) SetPreferredServer(ctx context.Context, country, city string) {
	r.confHandler.SetPreferredServerLocation(country, city)
}

<<<<<<< HEAD
// StartVPN starts the local VPN device, configuring routing rules such that network traffic on this
// machine is sent through this instance of Radiance.
//
// This function will be implemented as part of https://github.com/getlantern/engineering/issues/1883
func (r *Radiance) StartVPN() error {
	log.Debug("Starting VPN")
	err := r.vpnClient.Start()
	r.setStatus(err == nil)
	return err
}

// StopVPN stops the local VPN device and removes routing rules configured by StartVPN.
//
// This function will be implemented as part of https://github.com/getlantern/engineering/issues/1883
func (r *Radiance) StopVPN() error {
	log.Debug("Stopping VPN")
	r.setStatus(false)
	return r.vpnClient.Stop()
}

// PauseVPN pauses the VPN connection for the specified duration.
func (r *Radiance) PauseVPN(dur time.Duration) error {
	log.Info("Pausing VPN for", "duration", dur)
	return r.vpnClient.Pause(dur)
}

// ResumeVPN resumes a paused VPN connection.
func (r *Radiance) ResumeVPN() {
	log.Debug("Resuming VPN")
	r.vpnClient.Resume()
}

func (r *Radiance) Close() {
	r.closeOnce.Do(func() {
		log.Debug("Closing Radiance")
		r.confHandler.Stop()
		close(r.stopChan)
		for _, shutdown := range r.shutdownFuncs {
			if err := shutdown(context.Background()); err != nil {
				log.Error("Failed to shutdown", "error", err)
			}
		}
	})
}

// Connection status returns whether or not we're connected to a proxy.
func (r *Radiance) ConnectionStatus() bool {
	return r.connected.Load()
}

func (r *Radiance) setStatus(connected bool) {
	r.connected.Store(connected)

	// send notifications in a separate goroutine to avoid blocking the Radiance main loop
	go func() {
		// Recover from panics to avoid crashing the Radiance main loop
		defer func() {
			if r := recover(); r != nil {
				log.Error("Recovered from panic", "error", r)
				reporting.PanicListener(fmt.Sprintf("Recovered from panic: %v", r))
			}
		}()
	}()
}

=======
>>>>>>> 1888acb0
// ServerLocation is the location of a remote VPN server.
type ServerLocation config.ProxyConnectConfig_ProxyLocation

// Server represents a remote VPN server.
type Server struct {
	Address  string
	Location ServerLocation
	Protocol string
}

// GetActiveServer returns the remote VPN server this client is currently connected to.
// It returns nil when VPN is disconnected
func (r *Radiance) GetActiveServer() (*Server, error) {
	if !r.ConnectionStatus() {
		return nil, nil
	}
	activeConfig := r.activeConfig.Load()
	if activeConfig == nil {
		return nil, fmt.Errorf("no active server config")
	}
	config := activeConfig.(*config.Config)

	return &Server{
		Address:  config.GetAddr(),
		Location: ServerLocation(*config.GetLocation()),
		Protocol: config.GetProtocol(),
	}, nil
}

// IssueReport represents a user report of a bug or service problem. This report can be submitted
// via [Radiance.ReportIssue].
type IssueReport struct {
	// Type is one of the predefined issue type strings
	Type string
	// Issue description
	Description string
	// Attachment is a list of issue attachments
	Attachment []*issue.Attachment

	// device common name
	Device string
	// device alphanumeric name
	Model string
}

// issue text to type mapping
var issueTypeMap = map[string]int{
	"Cannot complete purchase":    0,
	"Cannot sign in":              1,
	"Spinner loads endlessly":     2,
	"Cannot access blocked sites": 3,
	"Slow":                        4,
	"Cannot link device":          5,
	"Application crashes":         6,
	"Other":                       9,
	"Update fails":                10,
}

// ReportIssue submits an issue report to the back-end with an optional user email
func (r *Radiance) ReportIssue(email string, report *IssueReport) error {
	if report.Type == "" && report.Description == "" {
		return fmt.Errorf("issue report should contain at least type or description")
	}
	// get issue type as integer
	typeInt, ok := issueTypeMap[report.Type]
	if !ok {
		log.Error("Unknown issue type: %s, set to Other", "type", report.Type)
		typeInt = 9
	}
	// get country from the config returned by the backend
	_, country, err := r.confHandler.GetConfig(eventual.DontWait)
	if err != nil {
		log.Error("Failed to get country", "error", err)
		country = ""
	}

	return r.issueReporter.Report(
		r.logsDir,
		email,
		typeInt,
		report.Description,
		report.Attachment,
		report.Device,
		report.Model,
		country)
}

func setupDirs(baseDir string) (dataDir, logDir string, err error) {
	// On Windows, Mac, and Linux, we can easily determine the user directories in Go. Typically mobile will have
	// to pass the base directory to use.
	if baseDir == "" {
		return appdir.General(app.Name), appdir.Logs(app.Name), nil
	}
	logDir = filepath.Join(baseDir, "logs")
	if err := os.MkdirAll(logDir, 0o755); err != nil {
		return "", "", fmt.Errorf("failed to setup data directory: %w", err)
	}
	return baseDir, logDir, nil
}

// Return an slog logger configured to write to both stdout and the log file.
func newLog(logPath string) (*slog.Logger, io.Writer, error) {
	// If the log file does not exist, create it.
	f, err := os.OpenFile(logPath, os.O_CREATE|os.O_WRONLY|os.O_APPEND, 0o644)
	if err != nil {
		return nil, nil, fmt.Errorf("failed to open log file: %w", err)
	}
	// defer f.Close() - file should be closed externally when logger is no longer needed
	logWriter := io.MultiWriter(os.Stdout, f)
	logger := slog.New(slog.NewTextHandler(logWriter, nil))
	slog.SetDefault(logger)
	return logger, logWriter, nil
}

func newFronted(logWriter io.Writer, panicListener func(string), cacheFile string) (fronted.Fronted, error) {
	// Parse the domain from the URL.
	configURL := "https://raw.githubusercontent.com/getlantern/lantern-binaries/refs/heads/main/fronted.yaml.gz"
	u, err := url.Parse(configURL)
	if err != nil {
		return nil, fmt.Errorf("failed to parse URL: %v", err)
	}
	// Extract the domain from the URL.
	domain := u.Host

	// First, download the file from the specified URL using the smart dialer.
	// Then, create a new fronted instance with the downloaded file.
	trans, err := kindling.NewSmartHTTPTransport(logWriter, domain)
	if err != nil {
		return nil, fmt.Errorf("failed to create smart HTTP transport: %v", err)
	}
	httpClient := &http.Client{
		Transport: trans,
	}
	return fronted.NewFronted(
		fronted.WithPanicListener(panicListener),
		fronted.WithCacheFile(cacheFile),
		fronted.WithHTTPClient(httpClient),
		fronted.WithConfigURL(configURL),
	), nil
}<|MERGE_RESOLUTION|>--- conflicted
+++ resolved
@@ -140,39 +140,6 @@
 	r.confHandler.SetPreferredServerLocation(country, city)
 }
 
-<<<<<<< HEAD
-// StartVPN starts the local VPN device, configuring routing rules such that network traffic on this
-// machine is sent through this instance of Radiance.
-//
-// This function will be implemented as part of https://github.com/getlantern/engineering/issues/1883
-func (r *Radiance) StartVPN() error {
-	log.Debug("Starting VPN")
-	err := r.vpnClient.Start()
-	r.setStatus(err == nil)
-	return err
-}
-
-// StopVPN stops the local VPN device and removes routing rules configured by StartVPN.
-//
-// This function will be implemented as part of https://github.com/getlantern/engineering/issues/1883
-func (r *Radiance) StopVPN() error {
-	log.Debug("Stopping VPN")
-	r.setStatus(false)
-	return r.vpnClient.Stop()
-}
-
-// PauseVPN pauses the VPN connection for the specified duration.
-func (r *Radiance) PauseVPN(dur time.Duration) error {
-	log.Info("Pausing VPN for", "duration", dur)
-	return r.vpnClient.Pause(dur)
-}
-
-// ResumeVPN resumes a paused VPN connection.
-func (r *Radiance) ResumeVPN() {
-	log.Debug("Resuming VPN")
-	r.vpnClient.Resume()
-}
-
 func (r *Radiance) Close() {
 	r.closeOnce.Do(func() {
 		log.Debug("Closing Radiance")
@@ -186,28 +153,6 @@
 	})
 }
 
-// Connection status returns whether or not we're connected to a proxy.
-func (r *Radiance) ConnectionStatus() bool {
-	return r.connected.Load()
-}
-
-func (r *Radiance) setStatus(connected bool) {
-	r.connected.Store(connected)
-
-	// send notifications in a separate goroutine to avoid blocking the Radiance main loop
-	go func() {
-		// Recover from panics to avoid crashing the Radiance main loop
-		defer func() {
-			if r := recover(); r != nil {
-				log.Error("Recovered from panic", "error", r)
-				reporting.PanicListener(fmt.Sprintf("Recovered from panic: %v", r))
-			}
-		}()
-	}()
-}
-
-=======
->>>>>>> 1888acb0
 // ServerLocation is the location of a remote VPN server.
 type ServerLocation config.ProxyConnectConfig_ProxyLocation
 
