// Package radiance provides a local server that proxies all requests to a remote proxy server using different
// protocols meant to circumvent censorship. Radiance uses a [transport.StreamDialer] to dial the target server
// over the desired protocol. The [config.Config] is used to configure the dialer for a proxy server.
package radiance

import (
	"context"
	"fmt"
	"io"
	"log/slog"
	"net/http"
	"net/url"
	"os"
	"path/filepath"
	"sync"
	"sync/atomic"
	"time"

	"github.com/getlantern/appdir"
	C "github.com/getlantern/common"
	"github.com/getlantern/fronted"
	"github.com/getlantern/kindling"

	"github.com/getlantern/radiance/app"
	"github.com/getlantern/radiance/client"
	boxservice "github.com/getlantern/radiance/client/service"
	"github.com/getlantern/radiance/common/reporting"
	"github.com/getlantern/radiance/config"
	"github.com/getlantern/radiance/issue"
	"github.com/getlantern/radiance/metrics"
	"github.com/getlantern/radiance/user"
)

var log *slog.Logger

const configPollInterval = 10 * time.Minute

//go:generate mockgen -destination=radiance_mock_test.go -package=radiance github.com/getlantern/radiance configHandler
<<<<<<< HEAD
//go:generate mockgen -destination=vpn_client_test.go -package=radiance github.com/getlantern/radiance/client VPNClient
=======
>>>>>>> a8dfa267

// configHandler is an interface that abstracts the config.ConfigHandler struct for easier testing.
type configHandler interface {
	// Stop stops the config handler from fetching new configurations.
	Stop()

	// SetPreferredServerLocation sets the preferred server location. If not set - it's auto selected by the API
	SetPreferredServerLocation(country, city string)

	// ListAvailableServers returns a list of available server locations.
	ListAvailableServers() ([]C.ServerLocation, error)

	// GetConfig returns the current configuration.
	// It returns an error if the configuration is not yet available.
	GetConfig() (*config.Config, error)
}

// Radiance is a local server that proxies all requests to a remote proxy server over a transport.StreamDialer.
type Radiance struct {
	client.VPNClient

	confHandler  configHandler
	activeServer *atomic.Value
	stopChan     chan struct{}

	user *user.User

	issueReporter *issue.IssueReporter
	logsDir       string
	shutdownFuncs []func(context.Context) error
	closeOnce     sync.Once

	configuredServersMutex sync.Locker
	configuredServers      map[string]boxservice.ServerConnectConfig
}

// NewRadiance creates a new Radiance VPN client. platIfce is the platform interface used to
// interact with the underlying platform on iOS and Android. On other platforms, it is ignored and
// can be nil.
func NewRadiance(opts client.Options) (*Radiance, error) {
	reporting.Init()

	dataDirPath, logDir, err := setupDirs(opts.DataDir)
	if err != nil {
		return nil, fmt.Errorf("failed to setup directories: %w", err)
	}

	logPath := filepath.Join(logDir, app.LogFileName)
	var logWriter io.Writer
	log, logWriter, err = newLog(logPath)
	if err != nil {
		return nil, fmt.Errorf("could not create log: %w", err)
	}
	shutdownFuncs := []func(context.Context) error{}
	shutdownMetrics, err := metrics.SetupOTelSDK(context.Background())
	if err != nil {
		log.Error("Failed to setup OpenTelemetry SDK", "error", err)
	} else if shutdownMetrics != nil {
		shutdownFuncs = append(shutdownFuncs, shutdownMetrics)
		log.Debug("Setup OpenTelemetry SDK", "shutdown", shutdownMetrics)
	}

<<<<<<< HEAD
	vpnC, err := client.NewVPNClient(dataDirPath, logDir, platIfce)
=======
	opts.DataDir = dataDirPath
<<<<<<< HEAD
	vpnC, err := client.NewVPNClient(opts, logDir)
>>>>>>> 4562ec67ed035c6e8316d1cdf36aa26ba819da97
=======
	opts.LogDir = logDir
	vpnC, err := client.NewVPNClient(opts)
>>>>>>> a8dfa267
	if err != nil {
		log.Error("Failed to create VPN client", "error", err)
		return nil, fmt.Errorf("failed to create VPN client: %w", err)
	}

	// TODO: Ideally we would know the user locale to set the country on fronted startup.
	f, err := newFronted(logWriter, reporting.PanicListener, filepath.Join(dataDirPath, "fronted_cache.json"))
	if err != nil {
		log.Error("Failed to create fronted", "error", err)
		return nil, fmt.Errorf("failed to create fronted: %w", err)
	}
	k := kindling.NewKindling(
		kindling.WithPanicListener(reporting.PanicListener),
		kindling.WithLogWriter(logWriter),
		kindling.WithDomainFronting(f),
		kindling.WithProxyless("api.iantem.io"),
	)
	u := user.New(k.NewHTTPClient())
	issueReporter, err := issue.NewIssueReporter(k.NewHTTPClient(), u)
	if err != nil {
		return nil, fmt.Errorf("failed to create issue reporter: %w", err)
	}
	confHandler := config.NewConfigHandler(configPollInterval, k.NewHTTPClient(), u, dataDirPath, vpnC.ParseConfig)
	confHandler.AddConfigListener(vpnC.OnNewConfig)

	return &Radiance{
		VPNClient:     vpnC,
		confHandler:   confHandler,
		activeServer:  new(atomic.Value),
		stopChan:      make(chan struct{}),
		user:          u,
		issueReporter: issueReporter,
		// TODO: after we start to persist data, we should update this implementation
		// for loading the configured servers and also the custom servers
		configuredServers:      make(map[string]boxservice.ServerConnectConfig),
		configuredServersMutex: new(sync.Mutex),
		logsDir:       logDir,
		shutdownFuncs: shutdownFuncs,
	}, nil
}

// TODO: the server stuff should probably be moved to the VPNClient as well..

func (r *Radiance) GetAvailableServers() ([]C.ServerLocation, error) {
	return r.confHandler.ListAvailableServers()
}

// SetPreferredServer sets the preferred server location for the VPN connection.
// pass empty strings to auto select the server location
func (r *Radiance) SetPreferredServer(ctx context.Context, country, city string) {
	r.confHandler.SetPreferredServerLocation(country, city)
}

func (r *Radiance) Close() {
	r.closeOnce.Do(func() {
		log.Debug("Closing Radiance")
		r.confHandler.Stop()
		close(r.stopChan)
		for _, shutdown := range r.shutdownFuncs {
			if err := shutdown(context.Background()); err != nil {
				log.Error("Failed to shutdown", "error", err)
			}
		}
	})
}

// Server represents a remote VPN server.
type Server struct {
	Address  string
	Location C.ServerLocation
	Protocol string
}

// GetActiveServer returns the remote VPN server this client is currently connected to.
// It returns nil when VPN is disconnected
func (r *Radiance) GetActiveServer() (*Server, error) {
	if !r.ConnectionStatus() {
		return nil, fmt.Errorf("VPN is not connected")
	}
	activeServer := r.activeServer.Load()
	if activeServer == nil {
		return nil, fmt.Errorf("no active server config")
	}

	return activeServer.(*Server), nil

}

// User returns the user object for this client
func (r *Radiance) User() *user.User {
	return r.user
}

// IssueReport represents a user report of a bug or service problem. This report can be submitted
// via [Radiance.ReportIssue].
type IssueReport struct {
	// Type is one of the predefined issue type strings
	Type string
	// Issue description
	Description string
	// Attachment is a list of issue attachments
	Attachment []*issue.Attachment

	// device common name
	Device string
	// device alphanumeric name
	Model string
}

// issue text to type mapping
var issueTypeMap = map[string]int{
	"Cannot complete purchase":    0,
	"Cannot sign in":              1,
	"Spinner loads endlessly":     2,
	"Cannot access blocked sites": 3,
	"Slow":                        4,
	"Cannot link device":          5,
	"Application crashes":         6,
	"Other":                       9,
	"Update fails":                10,
}

// ReportIssue submits an issue report to the back-end with an optional user email
func (r *Radiance) ReportIssue(email string, report *IssueReport) error {
	if report.Type == "" && report.Description == "" {
		return fmt.Errorf("issue report should contain at least type or description")
	}
	// get issue type as integer
	typeInt, ok := issueTypeMap[report.Type]
	if !ok {
		log.Error("Unknown issue type: %s, set to Other", "type", report.Type)
		typeInt = 9
	}
	var country string
	// get country from the config returned by the backend
	cfg, err := r.confHandler.GetConfig()
	if err != nil {
		log.Error("Failed to get country", "error", err)
		country = ""
	} else {
		country = cfg.ConfigResponse.Country
	}

	return r.issueReporter.Report(
		r.logsDir,
		email,
		typeInt,
		report.Description,
		report.Attachment,
		report.Device,
		report.Model,
		country)
}

func setupDirs(baseDir string) (dataDir, logDir string, err error) {
	// On Windows, Mac, and Linux, we can easily determine the user directories in Go. Typically mobile will have
	// to pass the base directory to use.
	if baseDir == "" {
		return appdir.General(app.Name), appdir.Logs(app.Name), nil
	}
	logDir = filepath.Join(baseDir, "logs")
	if err := os.MkdirAll(logDir, 0o755); err != nil {
		return "", "", fmt.Errorf("failed to setup data directory: %w", err)
	}
	return baseDir, logDir, nil
}

// Return an slog logger configured to write to both stdout and the log file.
func newLog(logPath string) (*slog.Logger, io.Writer, error) {
	// If the log file does not exist, create it.
	f, err := os.OpenFile(logPath, os.O_CREATE|os.O_WRONLY|os.O_APPEND, 0o644)
	if err != nil {
		return nil, nil, fmt.Errorf("failed to open log file: %w", err)
	}
	// defer f.Close() - file should be closed externally when logger is no longer needed
	logWriter := io.MultiWriter(os.Stdout, f)
	logger := slog.New(slog.NewTextHandler(logWriter, nil))
	slog.SetDefault(logger)
	return logger, logWriter, nil
}

func newFronted(logWriter io.Writer, panicListener func(string), cacheFile string) (fronted.Fronted, error) {
	// Parse the domain from the URL.
	configURL := "https://raw.githubusercontent.com/getlantern/lantern-binaries/refs/heads/main/fronted.yaml.gz"
	u, err := url.Parse(configURL)
	if err != nil {
		return nil, fmt.Errorf("failed to parse URL: %v", err)
	}
	// Extract the domain from the URL.
	domain := u.Host

	// First, download the file from the specified URL using the smart dialer.
	// Then, create a new fronted instance with the downloaded file.
	trans, err := kindling.NewSmartHTTPTransport(logWriter, domain)
	if err != nil {
		return nil, fmt.Errorf("failed to create smart HTTP transport: %v", err)
	}
	httpClient := &http.Client{
		Transport: trans,
	}
	return fronted.NewFronted(
		fronted.WithPanicListener(panicListener),
		fronted.WithCacheFile(cacheFile),
		fronted.WithHTTPClient(httpClient),
		fronted.WithConfigURL(configURL),
	), nil
}

<<<<<<< HEAD
func (r *Radiance) AddCustomServer(tag string, cfg boxservice.ServerConnectConfig) error {
	return r.vpnClient.AddCustomServer(tag, cfg)
}

func (r *Radiance) SelectCustomServer(tag string) error {
	return r.vpnClient.SelectCustomServer(tag)
}

func (r *Radiance) RemoveCustomServer(tag string) error {
	return r.vpnClient.RemoveCustomServer(tag)
=======
// SplitTunnelHandler returns the split tunnel handler for the VPN client.
func (r *Radiance) SplitTunnelHandler() *client.SplitTunnel {
	return r.VPNClient.SplitTunnelHandler()
>>>>>>> 4562ec67ed035c6e8316d1cdf36aa26ba819da97
}<|MERGE_RESOLUTION|>--- conflicted
+++ resolved
@@ -36,10 +36,6 @@
 const configPollInterval = 10 * time.Minute
 
 //go:generate mockgen -destination=radiance_mock_test.go -package=radiance github.com/getlantern/radiance configHandler
-<<<<<<< HEAD
-//go:generate mockgen -destination=vpn_client_test.go -package=radiance github.com/getlantern/radiance/client VPNClient
-=======
->>>>>>> a8dfa267
 
 // configHandler is an interface that abstracts the config.ConfigHandler struct for easier testing.
 type configHandler interface {
@@ -102,17 +98,9 @@
 		log.Debug("Setup OpenTelemetry SDK", "shutdown", shutdownMetrics)
 	}
 
-<<<<<<< HEAD
-	vpnC, err := client.NewVPNClient(dataDirPath, logDir, platIfce)
-=======
 	opts.DataDir = dataDirPath
-<<<<<<< HEAD
-	vpnC, err := client.NewVPNClient(opts, logDir)
->>>>>>> 4562ec67ed035c6e8316d1cdf36aa26ba819da97
-=======
 	opts.LogDir = logDir
 	vpnC, err := client.NewVPNClient(opts)
->>>>>>> a8dfa267
 	if err != nil {
 		log.Error("Failed to create VPN client", "error", err)
 		return nil, fmt.Errorf("failed to create VPN client: %w", err)
@@ -149,8 +137,8 @@
 		// for loading the configured servers and also the custom servers
 		configuredServers:      make(map[string]boxservice.ServerConnectConfig),
 		configuredServersMutex: new(sync.Mutex),
-		logsDir:       logDir,
-		shutdownFuncs: shutdownFuncs,
+		logsDir:                logDir,
+		shutdownFuncs:          shutdownFuncs,
 	}, nil
 }
 
@@ -321,20 +309,19 @@
 	), nil
 }
 
-<<<<<<< HEAD
 func (r *Radiance) AddCustomServer(tag string, cfg boxservice.ServerConnectConfig) error {
-	return r.vpnClient.AddCustomServer(tag, cfg)
+	return r.VPNClient.AddCustomServer(tag, cfg)
 }
 
 func (r *Radiance) SelectCustomServer(tag string) error {
-	return r.vpnClient.SelectCustomServer(tag)
+	return r.VPNClient.SelectCustomServer(tag)
 }
 
 func (r *Radiance) RemoveCustomServer(tag string) error {
-	return r.vpnClient.RemoveCustomServer(tag)
-=======
+	return r.VPNClient.RemoveCustomServer(tag)
+}
+
 // SplitTunnelHandler returns the split tunnel handler for the VPN client.
 func (r *Radiance) SplitTunnelHandler() *client.SplitTunnel {
 	return r.VPNClient.SplitTunnelHandler()
->>>>>>> 4562ec67ed035c6e8316d1cdf36aa26ba819da97
 }