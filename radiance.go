// Package radiance provides a local server that proxies all requests to a remote proxy server using different
// protocols meant to circumvent censorship. Radiance uses a [transport.StreamDialer] to dial the target server
// over the desired protocol. The [config.Config] is used to configure the dialer for a proxy server.
package radiance

import (
	"context"
	"fmt"
	"io"
	"log/slog"
	"net"
	"net/http"
	"os"
	"path/filepath"
	"sync"
	"sync/atomic"
	"time"

	"github.com/getsentry/sentry-go"

<<<<<<< HEAD
	"github.com/getlantern/eventual/v2"
	"github.com/getlantern/golog"
=======
	"github.com/getlantern/appdir"
>>>>>>> 562bcf21
	"github.com/getlantern/kindling"

	"github.com/getlantern/radiance/client"
	"github.com/getlantern/radiance/common/reporting"
	"github.com/getlantern/radiance/config"
	"github.com/getlantern/radiance/issue"
	"github.com/getlantern/radiance/transport"
	"github.com/getlantern/radiance/transport/proxyless"
	"github.com/getlantern/radiance/user"
)

var (
	vpnLogOutput = filepath.Join(logDir(), "lantern.log")
	log          = newLog(vpnLogOutput)

	configPollInterval = 10 * time.Minute
)

//go:generate mockgen -destination=radiance_mock_test.go -package=radiance github.com/getlantern/radiance httpServer,configHandler

// httpServer is an interface that abstracts the http.Server struct for easier testing.
type httpServer interface {
	Serve(listener net.Listener) error
	Shutdown(ctx context.Context) error
}

// configHandler is an interface that abstracts the config.ConfigHandler struct for easier testing.
type configHandler interface {
	// GetConfig returns the current proxy configuration and the country.
	GetConfig(ctx context.Context) ([]*config.Config, string, error)
	// Stop stops the config handler from fetching new configurations.
	Stop()
}

// Radiance is a local server that proxies all requests to a remote proxy server over a transport.StreamDialer.
type Radiance struct {
	vpnClient client.VPNClient

	srv          httpServer
	confHandler  configHandler
	activeConfig *atomic.Value

	connected   bool
	statusMutex sync.Locker
	stopChan    chan struct{}

	user *user.User

	issueReporter *issue.IssueReporter
}

// NewRadiance creates a new Radiance server using an existing config.
func NewRadiance() (*Radiance, error) {
	vpnC, err := client.NewVPNClient(vpnLogOutput)
	if err != nil {
		return nil, err
	}

	// TODO: Ideally we would know the user locale here on radiance startup.
	k := kindling.NewKindling(
		kindling.WithPanicListener(reporting.PanicListener),
		kindling.WithDomainFronting("https://raw.githubusercontent.com/getlantern/lantern-binaries/refs/heads/main/fronted.yaml.gz", ""),
		kindling.WithProxyless("api.iantem.io"),
	)
	user := user.New(k.NewHTTPClient())
	issueReporter, err := issue.NewIssueReporter(k.NewHTTPClient(), user)
	if err != nil {
		return nil, err
	}

	return &Radiance{
		vpnClient: vpnC,

		confHandler:   config.NewConfigHandler(configPollInterval, k.NewHTTPClient(), user),
		activeConfig:  new(atomic.Value),
		connected:     false,
		statusMutex:   new(sync.Mutex),
		stopChan:      make(chan struct{}),
		user:          user,
		issueReporter: issueReporter,
	}, nil
}

// Run starts the Radiance proxy server on the specified address.
// This function will be replaced by StartVPN as part of https://github.com/getlantern/engineering/issues/1883
func (r *Radiance) run(addr string) error {
	reporting.Init()
	ctx, cancel := context.WithTimeout(context.Background(), 5*time.Second)
	log.Debug("Fetching config")
	configs, _, err := r.confHandler.GetConfig(ctx)
	cancel()
	if err != nil {
		r.setStatus(false)
		sentry.CaptureException(err)
		return fmt.Errorf("could not fetch config: %w", err)
	}

	var proxyConf, proxylessConf *config.Config
	for _, conf := range configs {
		if conf.GetConnectCfgProxyless() != nil {
			proxylessConf = conf
		}
		proxyConf = conf
		r.activeConfig.Store(conf)
	}

	dialer, err := transport.DialerFrom(proxyConf)
	if err != nil {
		r.setStatus(false)
		sentry.CaptureException(err)
		return fmt.Errorf("could not create dialer: %w", err)
	}
	log.Info("Creating dialer with config", "config", proxyConf)

	pAddr := fmt.Sprintf("%s:%d", proxyConf.Addr, proxyConf.Port)
	handler := proxyHandler{
		addr:      pAddr,
		authToken: proxyConf.AuthToken,
		dialer:    dialer,
		user:      r.user,
		client: http.Client{
			Transport: &http.Transport{
				DialContext: func(ctx context.Context, network, addr string) (net.Conn, error) {
					return dialer.DialStream(ctx, pAddr)
				},
			},
		},
	}

	if proxylessConf != nil {
		handler.proxylessDialer, err = proxyless.NewStreamDialer(dialer, proxylessConf)
		if err != nil {
			sentry.CaptureException(err)
			return fmt.Errorf("could not create proxyless dialer: %w", err)
		}
	}

	r.srv = &http.Server{
		Handler: &handler,
		// Prevent slowloris attacks by setting a read timeout.
		ReadHeaderTimeout: 5 * time.Second,
	}

	r.setStatus(true)
	return r.listenAndServe(addr)
}

func (r *Radiance) listenAndServe(addr string) error {
	listener, err := net.Listen("tcp", addr)
	if err != nil {
		return fmt.Errorf("could not listen on %v: %w", addr, err)
	}

	log.Info("Listening on", "addr", addr)
	return r.srv.Serve(listener)
}

// Shutdown stops the Radiance server.
// This function will be replaced by StopVPN as part of https://github.com/getlantern/engineering/issues/1883
func (r *Radiance) shutdown(ctx context.Context) error {
	if !r.connectionStatus() {
		return nil
	}
	if r.srv == nil {
		return fmt.Errorf("server is nil")
	}
	if err := r.srv.Shutdown(ctx); err != nil {
		return fmt.Errorf("failed to shutdown server: %w", err)
	}
	r.confHandler.Stop()
	r.setStatus(false)
	close(r.stopChan)
	// Flush sentry events before returning
	if result := sentry.Flush(6 * time.Second); !result {
		log.Error("sentry.Flush: timeout")
	}
	return nil
}

// StartVPN starts the local VPN device, configuring routing rules such that network traffic on this
// machine is sent through this instance of Radiance.
//
// This function will be implemented as part of https://github.com/getlantern/engineering/issues/1883
func (r *Radiance) StartVPN() error {
	log.Debug("Starting VPN")
	err := r.vpnClient.Start()
	r.setStatus(err == nil)
	return err
}

// StopVPN stops the local VPN device and removes routing rules configured by StartVPN.
//
// This function will be implemented as part of https://github.com/getlantern/engineering/issues/1883
func (r *Radiance) StopVPN() error {
	log.Debug("Stopping VPN")
	r.setStatus(false)
	return r.vpnClient.Stop()
}

// PauseVPN pauses the VPN connection for the specified duration.
func (r *Radiance) PauseVPN(dur time.Duration) error {
	log.Info("Pausing VPN for", "duration", dur)
	return r.vpnClient.Pause(dur)
}

// ResumeVPN resumes a paused VPN connection.
func (r *Radiance) ResumeVPN() {
	log.Debug("Resuming VPN")
	r.vpnClient.Resume()
}

func (r *Radiance) connectionStatus() bool {
	r.statusMutex.Lock()
	defer r.statusMutex.Unlock()
	return r.connected
}

func (r *Radiance) setStatus(connected bool) {
	r.statusMutex.Lock()
	r.connected = connected
	r.statusMutex.Unlock()

	// send notifications in a separate goroutine to avoid blocking the Radiance main loop
	go func() {
		// Recover from panics to avoid crashing the Radiance main loop
		defer func() {
			if r := recover(); r != nil {
				log.Error("Recovered from panic", "error", r)
				reporting.PanicListener(fmt.Sprintf("Recovered from panic: %v", r))
			}
		}()
	}()
}

// ServerLocation is the location of a remote VPN server.
type ServerLocation config.ProxyConnectConfig_ProxyLocation

// Server represents a remote VPN server.
type Server struct {
	Address  string
	Location ServerLocation
	Protocol string
}

// GetActiveServer returns the remote VPN server this client is currently connected to.
// It returns nil when VPN is disconnected
func (r *Radiance) GetActiveServer() (*Server, error) {
	if !r.connectionStatus() {
		return nil, nil
	}
	activeConfig := r.activeConfig.Load()
	if activeConfig == nil {
		return nil, fmt.Errorf("no active server config")
	}
	config := activeConfig.(*config.Config)

	return &Server{
		Address:  config.GetAddr(),
		Location: ServerLocation(*config.GetLocation()),
		Protocol: config.GetProtocol(),
	}, nil
}

// IssueReport represents a user report of a bug or service problem. This report can be submitted
// via [Radiance.ReportIssue].
type IssueReport struct {
	// Type is one of the predefined issue type strings
	Type string
	// Issue description
	Description string
	// Attachment is a list of issue attachments
	Attachment []*issue.Attachment

	// device common name
	Device string
	// device alphanumeric name
	Model string
}

<<<<<<< HEAD
// issue text to type mapping
var issueTypeMap = map[string]int{
	"Cannot complete purchase":    0,
	"Cannot sign in":              1,
	"Spinner loads endlessly":     2,
	"Cannot access blocked sites": 3,
	"Slow":                        4,
	"Cannot link device":          5,
	"Application crashes":         6,
	"Other":                       9,
	"Update fails":                10,
}

// ReportIssue submits an issue report to the back-end with an optional user email
func (r *Radiance) ReportIssue(email string, report IssueReport) error {
	if report.Type == "" && report.Description == "" {
		return fmt.Errorf("issue report should contain at least type or description")
	}
	// get issue type as integer
	typeInt, ok := issueTypeMap[report.Type]
	if !ok {
		log.Errorf("Unknown issue type: %s, set to Other", report.Type)
		typeInt = 9
	}
	// get country from the config returned by the backend
	_, country, err := r.confHandler.GetConfig(eventual.DontWait)
	if err != nil {
		log.Errorf("Failed to get country: %v", err)
		country = ""
	}

	return r.issueReporter.Report(
		email,
		typeInt,
		report.Description,
		report.Attachment,
		report.Device,
		report.Model,
		country)
=======
// ReportIssue submits an issue report to the back-end.
//
// This function will be implemented as part of https://github.com/getlantern/engineering/issues/1921
func (r *Radiance) ReportIssue(report IssueReport) error {
	// TODO: implement me!
	return common.ErrNotImplemented
}

func logDir() string {
	dir := appdir.Logs("Lantern")
	if err := os.MkdirAll(dir, 0o755); err != nil {
		return ""
	}
	return dir
}

// Return an slog logger configured to write to both stdout and the log file.
func newLog(logPath string) *slog.Logger {
	f, err := os.Create(logPath)
	if err != nil {
		return nil
	}
	defer f.Close()
	logger := slog.New(slog.NewTextHandler(io.MultiWriter(os.Stdout, f), nil))
	slog.SetDefault(logger)
	return logger
>>>>>>> 562bcf21
}<|MERGE_RESOLUTION|>--- conflicted
+++ resolved
@@ -18,12 +18,8 @@
 
 	"github.com/getsentry/sentry-go"
 
-<<<<<<< HEAD
+	"github.com/getlantern/appdir"
 	"github.com/getlantern/eventual/v2"
-	"github.com/getlantern/golog"
-=======
-	"github.com/getlantern/appdir"
->>>>>>> 562bcf21
 	"github.com/getlantern/kindling"
 
 	"github.com/getlantern/radiance/client"
@@ -303,7 +299,6 @@
 	Model string
 }
 
-<<<<<<< HEAD
 // issue text to type mapping
 var issueTypeMap = map[string]int{
 	"Cannot complete purchase":    0,
@@ -325,13 +320,13 @@
 	// get issue type as integer
 	typeInt, ok := issueTypeMap[report.Type]
 	if !ok {
-		log.Errorf("Unknown issue type: %s, set to Other", report.Type)
+		slog.Error("Unknown issue type: %s, set to Other", "type", report.Type)
 		typeInt = 9
 	}
 	// get country from the config returned by the backend
 	_, country, err := r.confHandler.GetConfig(eventual.DontWait)
 	if err != nil {
-		log.Errorf("Failed to get country: %v", err)
+		slog.Error("Failed to get country", "error", err)
 		country = ""
 	}
 
@@ -343,13 +338,6 @@
 		report.Device,
 		report.Model,
 		country)
-=======
-// ReportIssue submits an issue report to the back-end.
-//
-// This function will be implemented as part of https://github.com/getlantern/engineering/issues/1921
-func (r *Radiance) ReportIssue(report IssueReport) error {
-	// TODO: implement me!
-	return common.ErrNotImplemented
 }
 
 func logDir() string {
@@ -370,5 +358,4 @@
 	logger := slog.New(slog.NewTextHandler(io.MultiWriter(os.Stdout, f), nil))
 	slog.SetDefault(logger)
 	return logger
->>>>>>> 562bcf21
 }