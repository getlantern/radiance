--- conflicted
+++ resolved
@@ -63,14 +63,11 @@
 
 	user *user.User
 
-<<<<<<< HEAD
 	configuredServersMutex sync.Locker
 	configuredServers      map[string]boxservice.ServerConnectConfig
 	issueReporter          *issue.IssueReporter
-=======
-	issueReporter *issue.IssueReporter
+
 	logsDir       string
->>>>>>> dd4d5796
 }
 
 // NewRadiance creates a new Radiance VPN client. platIfce is the platform interface used to
@@ -122,14 +119,11 @@
 		stopChan:      make(chan struct{}),
 		user:          u,
 		issueReporter: issueReporter,
-<<<<<<< HEAD
 		// TODO: after we start to persist data, we should update this implementation
 		// for loading the configured servers and also the custom servers
 		configuredServers:      make(map[string]boxservice.ServerConnectConfig),
 		configuredServersMutex: new(sync.Mutex),
-=======
 		logsDir:       logDir,
->>>>>>> dd4d5796
 	}, nil
 }
 
@@ -306,21 +300,6 @@
 	logWriter := io.MultiWriter(os.Stdout, f)
 	logger := slog.New(slog.NewTextHandler(logWriter, nil))
 	slog.SetDefault(logger)
-<<<<<<< HEAD
-	return logger, nil
-}
-
-func (r *Radiance) AddCustomServer(tag string, cfg boxservice.ServerConnectConfig) error {
-	return r.vpnClient.AddCustomServer(tag, cfg)
-}
-
-func (r *Radiance) SelectCustomServer(tag string) error {
-	return r.vpnClient.SelectCustomServer(tag)
-}
-
-func (r *Radiance) RemoveCustomServer(tag string) error {
-	return r.vpnClient.RemoveCustomServer(tag)
-=======
 	return logger, logWriter, nil
 }
 
@@ -349,5 +328,16 @@
 		fronted.WithHTTPClient(httpClient),
 		fronted.WithConfigURL(configURL),
 	), nil
->>>>>>> dd4d5796
+}
+
+func (r *Radiance) AddCustomServer(tag string, cfg boxservice.ServerConnectConfig) error {
+	return r.vpnClient.AddCustomServer(tag, cfg)
+}
+
+func (r *Radiance) SelectCustomServer(tag string) error {
+	return r.vpnClient.SelectCustomServer(tag)
+}
+
+func (r *Radiance) RemoveCustomServer(tag string) error {
+	return r.vpnClient.RemoveCustomServer(tag)
 }