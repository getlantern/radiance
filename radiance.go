// Package radiance provides a local server that proxies all requests to a remote proxy server using different
// protocols meant to circumvent censorship. Radiance uses a [transport.StreamDialer] to dial the target server
// over the desired protocol. The [config.Config] is used to configure the dialer for a proxy server.
package radiance

import (
	"context"
	"fmt"
	"io"
	"log/slog"
	"os"
	"path/filepath"
	"runtime"
	"sync"
	"sync/atomic"
	"time"

	"github.com/sagernet/sing-box/experimental/libbox"

	"github.com/getlantern/appdir"
	"github.com/getlantern/eventual/v2"
	"github.com/getlantern/kindling"

	"github.com/getlantern/radiance/client"
	boxservice "github.com/getlantern/radiance/client/service"
	"github.com/getlantern/radiance/common/reporting"
	"github.com/getlantern/radiance/config"
	"github.com/getlantern/radiance/issue"
	"github.com/getlantern/radiance/user"
)

var (
	vpnLogOutput = filepath.Join(logDir(), "lantern.log")
	log          *slog.Logger

	configPollInterval = 10 * time.Minute
)

//go:generate mockgen -destination=radiance_mock_test.go -package=radiance github.com/getlantern/radiance httpServer,configHandler
//go:generate mockgen -destination=vpn_client_test.go -package=radiance github.com/getlantern/radiance/client VPNClient

// configHandler is an interface that abstracts the config.ConfigHandler struct for easier testing.
type configHandler interface {
	// GetConfig returns the current proxy configuration and the country.
	GetConfig(ctx context.Context) ([]*config.Config, string, error)
	// Stop stops the config handler from fetching new configurations.
	Stop()

	// SetPreferredServerLocation sets the preferred server location. If not set - it's auto selected by the API
	SetPreferredServerLocation(country, city string)

	// ListAvailableServers lists the available server locations to choose from.
	ListAvailableServers(ctx context.Context) ([]config.AvailableServerLocation, error)
}

// Radiance is a local server that proxies all requests to a remote proxy server over a transport.StreamDialer.
type Radiance struct {
	vpnClient client.VPNClient

	confHandler  configHandler
	activeConfig *atomic.Value

	connected   bool
	statusMutex sync.Locker
	stopChan    chan struct{}

	user *user.User

	configuredServersMutex sync.Locker
	configuredServers      map[string]boxservice.ServerConnectConfig
	issueReporter          *issue.IssueReporter
}

// NewRadiance creates a new Radiance VPN client. platIfce is the platform interface used to
// interact with the underlying platform on iOS and Android. On other platforms, it is ignored and
// can be nil.
func NewRadiance(platIfce libbox.PlatformInterface) (*Radiance, error) {
	reporting.Init()

	var err error
	log, err = newLog(vpnLogOutput)
	if err != nil {
		return nil, fmt.Errorf("could not create log: %w", err)
	}

	vpnC, err := client.NewVPNClient(vpnLogOutput, platIfce)
	if err != nil {
		return nil, err
	}

	// TODO: Ideally we would know the user locale here on radiance startup.
	k := kindling.NewKindling(
		kindling.WithPanicListener(reporting.PanicListener),
		kindling.WithDomainFronting("https://raw.githubusercontent.com/getlantern/lantern-binaries/refs/heads/main/fronted.yaml.gz", ""),
		kindling.WithProxyless("api.iantem.io"),
	)
	user := user.New(k.NewHTTPClient())
	issueReporter, err := issue.NewIssueReporter(k.NewHTTPClient(), user)
	if err != nil {
		return nil, err
	}

	return &Radiance{
		vpnClient: vpnC,

		confHandler:   config.NewConfigHandler(configPollInterval, k.NewHTTPClient(), user),
		activeConfig:  new(atomic.Value),
		connected:     false,
		statusMutex:   new(sync.Mutex),
		stopChan:      make(chan struct{}),
		user:          user,
		issueReporter: issueReporter,
		// TODO: after we start to persist data, we should update this implementation
		// for loading the configured servers and also the custom servers
		configuredServers:      make(map[string]boxservice.ServerConnectConfig),
		configuredServersMutex: new(sync.Mutex),
	}, nil
}

func (r *Radiance) GetAvailableServers(ctx context.Context) ([]config.AvailableServerLocation, error) {
	return r.confHandler.ListAvailableServers(ctx)
}

// SetPreferredServer sets the preferred server location for the VPN connection.
// pass empty strings to auto select the server location
func (r *Radiance) SetPreferredServer(ctx context.Context, country, city string) {
	r.confHandler.SetPreferredServerLocation(country, city)
}

// StartVPN starts the local VPN device, configuring routing rules such that network traffic on this
// machine is sent through this instance of Radiance.
//
// This function will be implemented as part of https://github.com/getlantern/engineering/issues/1883
func (r *Radiance) StartVPN() error {
	log.Debug("Starting VPN")
	err := r.vpnClient.Start()
	r.setStatus(err == nil)
	return err
}

// StopVPN stops the local VPN device and removes routing rules configured by StartVPN.
//
// This function will be implemented as part of https://github.com/getlantern/engineering/issues/1883
func (r *Radiance) StopVPN() error {
	log.Debug("Stopping VPN")
	r.setStatus(false)
	return r.vpnClient.Stop()
}

// PauseVPN pauses the VPN connection for the specified duration.
func (r *Radiance) PauseVPN(dur time.Duration) error {
	log.Info("Pausing VPN for", "duration", dur)
	return r.vpnClient.Pause(dur)
}

// ResumeVPN resumes a paused VPN connection.
func (r *Radiance) ResumeVPN() {
	log.Debug("Resuming VPN")
	r.vpnClient.Resume()
}

func (r *Radiance) connectionStatus() bool {
	r.statusMutex.Lock()
	defer r.statusMutex.Unlock()
	return r.connected
}

func (r *Radiance) setStatus(connected bool) {
	r.statusMutex.Lock()
	r.connected = connected
	r.statusMutex.Unlock()

	// send notifications in a separate goroutine to avoid blocking the Radiance main loop
	go func() {
		// Recover from panics to avoid crashing the Radiance main loop
		defer func() {
			if r := recover(); r != nil {
				log.Error("Recovered from panic", "error", r)
				reporting.PanicListener(fmt.Sprintf("Recovered from panic: %v", r))
			}
		}()
	}()
}

// ServerLocation is the location of a remote VPN server.
type ServerLocation config.ProxyConnectConfig_ProxyLocation

// Server represents a remote VPN server.
type Server struct {
	Address  string
	Location ServerLocation
	Protocol string
}

// GetActiveServer returns the remote VPN server this client is currently connected to.
// It returns nil when VPN is disconnected
func (r *Radiance) GetActiveServer() (*Server, error) {
	if !r.connectionStatus() {
		return nil, nil
	}
	activeConfig := r.activeConfig.Load()
	if activeConfig == nil {
		return nil, fmt.Errorf("no active server config")
	}
	config := activeConfig.(*config.Config)

	return &Server{
		Address:  config.GetAddr(),
		Location: ServerLocation(*config.GetLocation()),
		Protocol: config.GetProtocol(),
	}, nil
}

// IssueReport represents a user report of a bug or service problem. This report can be submitted
// via [Radiance.ReportIssue].
type IssueReport struct {
	// Type is one of the predefined issue type strings
	Type string
	// Issue description
	Description string
	// Attachment is a list of issue attachments
	Attachment []*issue.Attachment

	// device common name
	Device string
	// device alphanumeric name
	Model string
}

// issue text to type mapping
var issueTypeMap = map[string]int{
	"Cannot complete purchase":    0,
	"Cannot sign in":              1,
	"Spinner loads endlessly":     2,
	"Cannot access blocked sites": 3,
	"Slow":                        4,
	"Cannot link device":          5,
	"Application crashes":         6,
	"Other":                       9,
	"Update fails":                10,
}

// ReportIssue submits an issue report to the back-end with an optional user email
func (r *Radiance) ReportIssue(email string, report IssueReport) error {
	if report.Type == "" && report.Description == "" {
		return fmt.Errorf("issue report should contain at least type or description")
	}
	// get issue type as integer
	typeInt, ok := issueTypeMap[report.Type]
	if !ok {
		slog.Error("Unknown issue type: %s, set to Other", "type", report.Type)
		typeInt = 9
	}
	// get country from the config returned by the backend
	_, country, err := r.confHandler.GetConfig(eventual.DontWait)
	if err != nil {
		slog.Error("Failed to get country", "error", err)
		country = ""
	}

	return r.issueReporter.Report(
		logDir(),
		email,
		typeInt,
		report.Description,
		report.Attachment,
		report.Device,
		report.Model,
		country)
}

func logDir() string {
	if runtime.GOOS == "android" {
		//To avoid panic from appDir
		// need to set home dir
		homeDir, err := os.UserHomeDir()
		if err != nil {
			return ""
		}
		appdir.SetHomeDir(homeDir)
	}
	dir := appdir.Logs("Lantern")
	if err := os.MkdirAll(dir, 0o755); err != nil {
		return ""
	}
	return dir
}

// Return an slog logger configured to write to both stdout and the log file.
func newLog(logPath string) (*slog.Logger, error) {
	f, err := os.Create(logPath)
	if err != nil {
		return nil, err
	}
	// defer f.Close() - file should be closed externally when logger is no longer needed
	logger := slog.New(slog.NewTextHandler(io.MultiWriter(os.Stdout, f), nil))
	slog.SetDefault(logger)
<<<<<<< HEAD
	return logger
}

// SelectCustomServer configures the client to use the input server. cfg may be nil if
// this server name is already configured for this user. If this server name is not configured
// for this user, it will be added to the list of configured servers.
func (r *Radiance) SelectCustomServer(name string, cfg boxservice.ServerConnectConfig) error {
	// TODO: This function should persist the selected configured servers locally.
	// Since we're not storing configurations locally and don't have a directory
	// this info thill should be implemented in the future.
	r.configuredServersMutex.Lock()
	defer r.configuredServersMutex.Unlock()
	if cfg == nil {
		var exists bool
		if cfg, exists = r.configuredServers[name]; !exists {
			return fmt.Errorf("received a nil config and a not registered server with name %q", name)
		}
	} else {
		r.configuredServers[name] = cfg
	}

	return r.vpnClient.SelectCustomServer(cfg)
}

// DeselectCustomServer configures the client to use its own choice of server assigned
// by the Lantern back-end.
func (r *Radiance) DeselectCustomServer() error {
	return r.vpnClient.DeselectCustomServer()
=======
	return logger, nil
>>>>>>> cd2c752d
}<|MERGE_RESOLUTION|>--- conflicted
+++ resolved
@@ -295,8 +295,7 @@
 	// defer f.Close() - file should be closed externally when logger is no longer needed
 	logger := slog.New(slog.NewTextHandler(io.MultiWriter(os.Stdout, f), nil))
 	slog.SetDefault(logger)
-<<<<<<< HEAD
-	return logger
+	return logger, nil
 }
 
 // SelectCustomServer configures the client to use the input server. cfg may be nil if
@@ -324,7 +323,4 @@
 // by the Lantern back-end.
 func (r *Radiance) DeselectCustomServer() error {
 	return r.vpnClient.DeselectCustomServer()
-=======
-	return logger, nil
->>>>>>> cd2c752d
 }