--- conflicted
+++ resolved
@@ -92,12 +92,8 @@
 // Run starts the Radiance proxy server on the specified address.
 func (r *Radiance) Run(addr string) error {
 	ctx, cancel := context.WithTimeout(context.Background(), 5*time.Second)
-<<<<<<< HEAD
 	log.Debug("Fetching config")
-	conf, err := r.confHandler.GetConfig(ctx)
-=======
 	configs, err := r.confHandler.GetConfig(ctx)
->>>>>>> 1cf35334
 	cancel()
 	if err != nil {
 		r.setStatus(false, r.TUNStatus())
@@ -120,24 +116,15 @@
 	}
 	log.Debugf("Creating dialer with config: %+v", proxyConf)
 
-	pAddr := fmt.Sprintf("%s:%d", conf.Addr, conf.Port)
+	pAddr := fmt.Sprintf("%s:%d", proxyConf.Addr, proxyConf.Port)
 	handler := proxyHandler{
-<<<<<<< HEAD
 		addr:      pAddr,
-		authToken: conf.AuthToken,
-=======
-		addr:      proxyConf.Addr,
 		authToken: proxyConf.AuthToken,
->>>>>>> 1cf35334
 		dialer:    dialer,
 		client: http.Client{
 			Transport: &http.Transport{
 				DialContext: func(ctx context.Context, network, addr string) (net.Conn, error) {
-<<<<<<< HEAD
 					return dialer.DialStream(ctx, pAddr)
-=======
-					return dialer.DialStream(ctx, proxyConf.Addr)
->>>>>>> 1cf35334
 				},
 			},
 		},
