// Package radiance provides a local server that proxies all requests to a remote proxy server using different
// protocols meant to circumvent censorship. Radiance uses a [transport.StreamDialer] to dial the target server
// over the desired protocol. The [config.Config] is used to configure the dialer for a proxy server.
package radiance

import (
	"context"
	"fmt"
	"io"
	"log/slog"
	"net/http"
	"net/url"
	"os"
	"path/filepath"
	"sync"
	"time"

	"github.com/Xuanwo/go-locale"
	"github.com/getlantern/appdir"
	C "github.com/getlantern/common"
	"github.com/getlantern/fronted"
	"github.com/getlantern/kindling"
	"github.com/sagernet/sing-box/experimental/libbox"

	"github.com/getlantern/radiance/api"
	"github.com/getlantern/radiance/app"
	"github.com/getlantern/radiance/client"
	"github.com/getlantern/radiance/common"
	"github.com/getlantern/radiance/common/deviceid"
	"github.com/getlantern/radiance/common/reporting"

	boxservice "github.com/getlantern/radiance/client/service"
	"github.com/getlantern/radiance/config"
	"github.com/getlantern/radiance/issue"

	"github.com/getlantern/radiance/metrics"
)

const configPollInterval = 10 * time.Minute

//go:generate mockgen -destination=radiance_mock_test.go -package=radiance github.com/getlantern/radiance configHandler

// configHandler is an interface that abstracts the config.ConfigHandler struct for easier testing.
type configHandler interface {
	// Stop stops the config handler from fetching new configurations.
	Stop()

	// SetPreferredServerLocation sets the preferred server location. If not set - it's auto selected by the API
	SetPreferredServerLocation(country, city string)

	// ListAvailableServers returns a list of available server locations.
	ListAvailableServers() ([]C.ServerLocation, error)

	// GetConfig returns the current configuration.
	// It returns an error if the configuration is not yet available.
	GetConfig() (*config.Config, error)
}

// Radiance is a local server that proxies all requests to a remote proxy server over a transport.StreamDialer.
type Radiance struct {
	confHandler   configHandler
	issueReporter *issue.IssueReporter
	apiHandler    *api.APIHandler

	//user config is the user config object that contains the device ID and other user data
<<<<<<< HEAD
	userConfig common.UserInfo
	logDir     string
	dataDir    string
	locale     string
=======
	userInfo common.UserInfo
>>>>>>> 73f26988

	shutdownFuncs []func(context.Context) error
	closeOnce     sync.Once
	stopChan      chan struct{}
}

type Options struct {
	DataDir  string
	LogDir   string
	Locale   string
	DeviceID string
}

// NewRadiance creates a new Radiance VPN client. platIfce is the platform interface used to
// interact with the underlying platform on iOS and Android. On other platforms, it is ignored and
// can be nil.
func NewRadiance(opts Options) (*Radiance, error) {
	reporting.Init()
	if opts.DataDir == "" {
		opts.DataDir = appdir.General(app.Name)
	}
	if opts.LogDir == "" {
		opts.LogDir = appdir.Logs(app.Name)
	}
	if opts.Locale == "" {
		// It is preferable to use the locale from the frontend, as locale is a requirement for lots
		// of frontend code and therefore is more reliably supported there.
		// However, if the frontend locale is not available, we can use the system locale as a fallback.
		if tag, err := locale.Detect(); err != nil {
			opts.Locale = "en-US"
		} else {
			opts.Locale = tag.String()
		}
	}

	var platformDeviceID string
	if common.IsAndroid() || common.IsIOS() {
		platformDeviceID = opts.DeviceID
	} else {
		platformDeviceID = deviceid.Get()
	}

	mkdirs(opts)
	var logWriter io.Writer
	logWriter, err := newLog(filepath.Join(opts.LogDir, app.LogFileName))
	if err != nil {
		return nil, fmt.Errorf("could not create log: %w", err)
	}

	f, ferr := newFronted(logWriter, reporting.PanicListener, filepath.Join(opts.DataDir, "fronted_cache.json"))
	if ferr != nil {
		return nil, fmt.Errorf("failed to create fronted: %w", ferr)
	}

	k := kindling.NewKindling(
		kindling.WithPanicListener(reporting.PanicListener),
		kindling.WithLogWriter(logWriter),
		kindling.WithDomainFronting(f),
		kindling.WithProxyless("api.iantem.io"),
	)

	shutdownFuncs := []func(context.Context) error{}
	shutdownMetrics, err := metrics.SetupOTelSDK(context.Background())
	if err != nil {
		slog.Error("Failed to setup OpenTelemetry SDK", "error", err)
	} else if shutdownMetrics != nil {
		shutdownFuncs = append(shutdownFuncs, shutdownMetrics)
		slog.Debug("Setup OpenTelemetry SDK", "shutdown", shutdownMetrics)
	}

<<<<<<< HEAD
	userConfig := common.NewUserConfig(platformDeviceID, opts.DataDir, opts.Locale)
	u := api.NewUser(k.NewHTTPClient(), userConfig)
	issueReporter, err := issue.NewIssueReporter(k.NewHTTPClient(), u, userConfig)
=======
	vpnC, err := client.NewVPNClient(opts)
	if err != nil {
		slog.Error("Failed to create VPN client", "error", err)
		return nil, fmt.Errorf("failed to create VPN client: %w", err)
	}

	u := api.NewUser(init.kindling.NewHTTPClient(), init.userInfo)
	issueReporter, err := issue.NewIssueReporter(init.kindling.NewHTTPClient(), u, init.userInfo)
>>>>>>> 73f26988
	if err != nil {
		return nil, fmt.Errorf("failed to create issue reporter: %w", err)
	}
	cOpts := config.Options{
		PollInterval:     configPollInterval,
<<<<<<< HEAD
		HTTPClient:       k.NewHTTPClient(),
		User:             userConfig,
=======
		HTTPClient:       init.kindling.NewHTTPClient(),
		User:             init.userInfo,
>>>>>>> 73f26988
		DataDir:          opts.DataDir,
		ConfigRespParser: boxservice.UnmarshalConfig,
		Locale:           opts.Locale,
	}
	confHandler := config.NewConfigHandler(cOpts)
	apiHandler := api.NewAPIHandlerInternal(k.NewHTTPClient(), userConfig)
	return &Radiance{
		confHandler:   confHandler,
<<<<<<< HEAD
=======
		activeServer:  new(atomic.Value),
		stopChan:      make(chan struct{}),
		userInfo:    init.userInfo,
>>>>>>> 73f26988
		issueReporter: issueReporter,
		apiHandler:    apiHandler,
		userConfig:    userConfig,
		logDir:        opts.LogDir,
		dataDir:       opts.DataDir,
		locale:        opts.Locale,
		shutdownFuncs: shutdownFuncs,
		stopChan:      make(chan struct{}),
		closeOnce:     sync.Once{},
	}, nil
}

<<<<<<< HEAD
// APIHandler returns the API handler for the Radiance client.
func (r *Radiance) APIHandler() *api.APIHandler {
	return r.apiHandler
=======
// NewAPIHandler creates a new APIHandler instance. This is used to interact with the API.
func NewAPIHandler(opts client.Options) (*api.APIHandler, error) {
	// Note: This separation is necessary because the iOS tunnel runs in a different isolated process.
	// and we need access to the API in the main process.
	init, err := initialize(opts)
	if err != nil {
		return nil, fmt.Errorf("failed to initialize common: %w", err)
	}
	apiHandler := api.NewAPIHandlerInternal(init.kindling.NewHTTPClient(), init.userInfo)
	return apiHandler, nil
>>>>>>> 73f26988
}

// TODO: The server-related functionality should probably be moved to the VPNClient as well.
// Eventually, this functionality will be moved to the API handler for better separation of concerns.
func (r *Radiance) GetAvailableServers() ([]C.ServerLocation, error) {
	return r.confHandler.ListAvailableServers()
}

// SetPreferredServer sets the preferred server location for the VPN connection.
// pass empty strings to auto select the server location
func (r *Radiance) SetPreferredServer(ctx context.Context, country, city string) {
	r.confHandler.SetPreferredServerLocation(country, city)
}

func (r *Radiance) Close() {
	r.closeOnce.Do(func() {
		slog.Debug("Closing Radiance")
		r.confHandler.Stop()
		close(r.stopChan)
		for _, shutdown := range r.shutdownFuncs {
			if err := shutdown(context.Background()); err != nil {
				slog.Error("Failed to shutdown", "error", err)
			}
		}
	})
	<-r.stopChan
}

// VPNClient returns the [client.VPNClient] instance. The client will be initialized with the provided
// [libbox.PlatformInterface] if has not been initialized yet, or will return the existing client instance.
// platIfce used to interact with the underlying platform on iOS and Android. On other platforms, it
// is ignored and can be nil. enableSplitTunnel is the initial state of split tunneling when the service starts.
func (r *Radiance) VPNClient(platIfce libbox.PlatformInterface, enableSplitTunnel bool) (client.VPNClient, error) {
	return client.NewVPNClient(r.dataDir, r.logDir, platIfce, enableSplitTunnel)
}

// UserInfo returns the user info object for this client
// This is the user config object that contains the device ID and other user data
func (r *Radiance) UserInfo() common.UserInfo {
	return r.userInfo
}

// IssueReport represents a user report of a bug or service problem. This report can be submitted
// via [Radiance.ReportIssue].
type IssueReport struct {
	// Type is one of the predefined issue type strings
	Type string
	// Issue description
	Description string
	// Attachment is a list of issue attachments
	Attachment []*issue.Attachment

	// device common name
	Device string
	// device alphanumeric name
	Model string
}

// issue text to type mapping
var issueTypeMap = map[string]int{
	"Cannot complete purchase":    0,
	"Cannot sign in":              1,
	"Spinner loads endlessly":     2,
	"Cannot access blocked sites": 3,
	"Slow":                        4,
	"Cannot link device":          5,
	"Application crashes":         6,
	"Other":                       9,
	"Update fails":                10,
}

// ReportIssue submits an issue report to the back-end with an optional user email
func (r *Radiance) ReportIssue(email string, report *IssueReport) error {
	if report.Type == "" && report.Description == "" {
		return fmt.Errorf("issue report should contain at least type or description")
	}
	// get issue type as integer
	typeInt, ok := issueTypeMap[report.Type]
	if !ok {
		slog.Error("Unknown issue type: %s, set to Other", "type", report.Type)
		typeInt = 9
	}
	var country string
	// get country from the config returned by the backend
	cfg, err := r.confHandler.GetConfig()
	if err != nil {
		slog.Error("Failed to get country", "error", err)
		country = ""
	} else {
		country = cfg.ConfigResponse.Country
	}

	return r.issueReporter.Report(
		r.logDir,
		email,
		typeInt,
		report.Description,
		report.Attachment,
		report.Device,
		report.Model,
		country)
}

func mkdirs(opts Options) {
	// Make sure the data and logs dirs exist
	for _, dir := range []string{opts.DataDir, opts.LogDir} {
		if err := os.MkdirAll(dir, 0o755); err != nil {
			slog.Error("Failed to create data directory", "dir", dir, "error", err)
		}
	}
}

// Return an slog logger configured to write to both stdout and the log file.
func newLog(logPath string) (io.Writer, error) {
	// If the log file does not exist, create it.
	f, err := os.OpenFile(logPath, os.O_CREATE|os.O_WRONLY|os.O_APPEND, 0o644)
	if err != nil {
		return nil, fmt.Errorf("failed to open log file: %w", err)
	}
	// defer f.Close() - file should be closed externally when logger is no longer needed
	logWriter := io.MultiWriter(os.Stdout, f)
	logger := slog.New(slog.NewTextHandler(logWriter, &slog.HandlerOptions{
		AddSource: true,
	}))
	slog.SetDefault(logger)
	return logWriter, nil
}

func newFronted(logWriter io.Writer, panicListener func(string), cacheFile string) (fronted.Fronted, error) {
	// Parse the domain from the URL.
	configURL := "https://raw.githubusercontent.com/getlantern/lantern-binaries/refs/heads/main/fronted.yaml.gz"
	u, err := url.Parse(configURL)
	if err != nil {
		return nil, fmt.Errorf("failed to parse URL: %v", err)
	}
	// Extract the domain from the URL.
	domain := u.Host

	// First, download the file from the specified URL using the smart dialer.
	// Then, create a new fronted instance with the downloaded file.
	trans, err := kindling.NewSmartHTTPTransport(logWriter, domain)
	if err != nil {
		return nil, fmt.Errorf("failed to create smart HTTP transport: %v", err)
	}
	httpClient := &http.Client{
		Transport: trans,
	}
	return fronted.NewFronted(
		fronted.WithPanicListener(panicListener),
		fronted.WithCacheFile(cacheFile),
		fronted.WithHTTPClient(httpClient),
		fronted.WithConfigURL(configURL),
	), nil
}<|MERGE_RESOLUTION|>--- conflicted
+++ resolved
@@ -63,14 +63,10 @@
 	apiHandler    *api.APIHandler
 
 	//user config is the user config object that contains the device ID and other user data
-<<<<<<< HEAD
-	userConfig common.UserInfo
-	logDir     string
-	dataDir    string
-	locale     string
-=======
 	userInfo common.UserInfo
->>>>>>> 73f26988
+	logDir   string
+	dataDir  string
+	locale   string
 
 	shutdownFuncs []func(context.Context) error
 	closeOnce     sync.Once
@@ -141,49 +137,27 @@
 		slog.Debug("Setup OpenTelemetry SDK", "shutdown", shutdownMetrics)
 	}
 
-<<<<<<< HEAD
-	userConfig := common.NewUserConfig(platformDeviceID, opts.DataDir, opts.Locale)
-	u := api.NewUser(k.NewHTTPClient(), userConfig)
-	issueReporter, err := issue.NewIssueReporter(k.NewHTTPClient(), u, userConfig)
-=======
-	vpnC, err := client.NewVPNClient(opts)
-	if err != nil {
-		slog.Error("Failed to create VPN client", "error", err)
-		return nil, fmt.Errorf("failed to create VPN client: %w", err)
-	}
-
-	u := api.NewUser(init.kindling.NewHTTPClient(), init.userInfo)
-	issueReporter, err := issue.NewIssueReporter(init.kindling.NewHTTPClient(), u, init.userInfo)
->>>>>>> 73f26988
+	userInfo := common.NewUserConfig(platformDeviceID, opts.DataDir, opts.Locale)
+	u := api.NewUser(k.NewHTTPClient(), userInfo)
+	issueReporter, err := issue.NewIssueReporter(k.NewHTTPClient(), u, userInfo)
 	if err != nil {
 		return nil, fmt.Errorf("failed to create issue reporter: %w", err)
 	}
 	cOpts := config.Options{
 		PollInterval:     configPollInterval,
-<<<<<<< HEAD
 		HTTPClient:       k.NewHTTPClient(),
-		User:             userConfig,
-=======
-		HTTPClient:       init.kindling.NewHTTPClient(),
-		User:             init.userInfo,
->>>>>>> 73f26988
+		User:             userInfo,
 		DataDir:          opts.DataDir,
 		ConfigRespParser: boxservice.UnmarshalConfig,
 		Locale:           opts.Locale,
 	}
 	confHandler := config.NewConfigHandler(cOpts)
-	apiHandler := api.NewAPIHandlerInternal(k.NewHTTPClient(), userConfig)
+	apiHandler := api.NewAPIHandlerInternal(k.NewHTTPClient(), userInfo)
 	return &Radiance{
 		confHandler:   confHandler,
-<<<<<<< HEAD
-=======
-		activeServer:  new(atomic.Value),
-		stopChan:      make(chan struct{}),
-		userInfo:    init.userInfo,
->>>>>>> 73f26988
 		issueReporter: issueReporter,
 		apiHandler:    apiHandler,
-		userConfig:    userConfig,
+		userInfo:      userInfo,
 		logDir:        opts.LogDir,
 		dataDir:       opts.DataDir,
 		locale:        opts.Locale,
@@ -193,22 +167,9 @@
 	}, nil
 }
 
-<<<<<<< HEAD
 // APIHandler returns the API handler for the Radiance client.
 func (r *Radiance) APIHandler() *api.APIHandler {
 	return r.apiHandler
-=======
-// NewAPIHandler creates a new APIHandler instance. This is used to interact with the API.
-func NewAPIHandler(opts client.Options) (*api.APIHandler, error) {
-	// Note: This separation is necessary because the iOS tunnel runs in a different isolated process.
-	// and we need access to the API in the main process.
-	init, err := initialize(opts)
-	if err != nil {
-		return nil, fmt.Errorf("failed to initialize common: %w", err)
-	}
-	apiHandler := api.NewAPIHandlerInternal(init.kindling.NewHTTPClient(), init.userInfo)
-	return apiHandler, nil
->>>>>>> 73f26988
 }
 
 // TODO: The server-related functionality should probably be moved to the VPNClient as well.
