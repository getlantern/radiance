--- conflicted
+++ resolved
@@ -1,11 +1,8 @@
 package issue
 
 import (
-<<<<<<< HEAD
 	"context"
 	"log/slog"
-=======
->>>>>>> cac640bd
 	"testing"
 
 	"github.com/getlantern/fronted"
