package issue

import (
<<<<<<< HEAD
	"context"
=======
	"log/slog"
>>>>>>> bc556343
	"testing"

	"github.com/getlantern/fronted"
	"github.com/getlantern/kindling"

	"github.com/getlantern/radiance/api"
	"github.com/getlantern/radiance/common"

	"github.com/stretchr/testify/require"
)

func TestSendReport(t *testing.T) {
	f := fronted.NewFronted(
		fronted.WithConfigURL("https://raw.githubusercontent.com/getlantern/lantern-binaries/refs/heads/main/fronted.yaml.gz"),
	)
	k := kindling.NewKindling(
		kindling.WithDomainFronting(f),
		kindling.WithProxyless("api.iantem.io"),
	)
	userConfig := common.NewUserConfig("radiance-test", "", "")
	reporter, err := NewIssueReporter(k.NewHTTPClient(), &mockSubscriptionHandler{}, userConfig, slog.Default())
	require.NoError(t, err)
	err = reporter.Report(
		context.Background(),
		t.TempDir(),
		"radiancetest@getlantern.org",
		int(ReportIssueRequest_NO_ACCESS),
		"Description placeholder-test only",
		[]*Attachment{
			{
				Name: "Hello.txt",
				Data: []byte("Hello World"),
			},
		},
		"Samsung Galaxy S10",
		"SM-G973F",
		"US",
	)
	require.NoError(t, err)
}

type mockSubscriptionHandler struct{}

func (m *mockSubscriptionHandler) Subscription() (api.Subscription, error) {
	return api.Subscription{}, nil
}<|MERGE_RESOLUTION|>--- conflicted
+++ resolved
@@ -1,11 +1,8 @@
 package issue
 
 import (
-<<<<<<< HEAD
 	"context"
-=======
 	"log/slog"
->>>>>>> bc556343
 	"testing"
 
 	"github.com/getlantern/fronted"
