package issue

import (
	"bytes"
	"context"
	"fmt"
	"math/rand"
	"net/http"
	"net/http/httputil"
	"strconv"
	"time"

	"github.com/getlantern/golog"
	"github.com/getlantern/jibber_jabber"
	"github.com/getlantern/osversion"

	"github.com/getlantern/radiance/api"
	"github.com/getlantern/radiance/app"
	"github.com/getlantern/radiance/backend"
	"github.com/getlantern/radiance/common"

	"google.golang.org/protobuf/proto"
)

var (
	log        = golog.LoggerFor("issue")
	maxLogSize = 10247680
)

const (
	requestURL = "https://iantem.io/api/v1/issue"
)

// Attachment is a file attachment
type Attachment struct {
	Name string
	Data []byte
}

// IssueReporter is used to send issue reports to backend
type IssueReporter struct {
	httpClient *http.Client
	user       *api.User
	userConfig common.UserInfo
}

// NewIssueReporter creates a new IssueReporter that can be used to send issue reports
// to the backend.
func NewIssueReporter(httpClient *http.Client, user *api.User, userConfig common.UserInfo) (*IssueReporter, error) {
	if httpClient == nil {
		return nil, fmt.Errorf("httpClient is nil")
	}
	if user == nil {
		return nil, fmt.Errorf("user is nil")
	}
	return &IssueReporter{httpClient: httpClient, user: user, userConfig: userConfig}, nil
}

func randStr(n int) string {
	r := rand.New(rand.NewSource(time.Now().UnixNano()))
	var hexStr string
	for i := 0; i < n; i++ {
		hexStr += fmt.Sprintf("%x", r.Intn(16))
	}
	return hexStr
}

// Report sends an issue report to lantern-cloud/issue, which is then forwarded to ticket system via API
func (ir *IssueReporter) Report(
	logDir, userEmail string,
	issueType int,
	description string,
	attachments []*Attachment,
	device string,
	model string,
	country string,
) error {
	// set a random email if it's empty
	if userEmail == "" {
		userEmail = "support+" + randStr(8) + "@getlantern.org"
	}

	// get subscription level as string
	subLevel := "free"
	sub, err := ir.user.Subscription()
	if err != nil {
		log.Errorf("Error while getting user subscription info: %v", err)
	} else if sub.Tier == api.TierPro {
		subLevel = "pro"
	}
	osVersion, err := osversion.GetHumanReadable()
	if err != nil {
		log.Errorf("Unable to get OS version: %v", err)
	}
	userLocale, err := jibber_jabber.DetectIETF()
	if err != nil || userLocale == "C" {
		log.Debugf("Ignoring OS locale and using default")
		userLocale = "en-US"
	}

	r := &ReportIssueRequest{}
	r.Type = ReportIssueRequest_ISSUE_TYPE(issueType)
	r.CountryCode = country
	r.AppVersion = app.Version
	r.SubscriptionLevel = subLevel
	r.Platform = app.Platform
	r.Description = description
	r.UserEmail = userEmail
	r.DeviceId = ir.userConfig.DeviceID()
	r.UserId = strconv.FormatInt(ir.userConfig.LegacyID(), 10)
	r.Device = device
	r.Model = model
	r.OsVersion = osVersion
	r.Language = userLocale

	for _, attachment := range attachments {
		r.Attachments = append(r.Attachments, &ReportIssueRequest_Attachment{
			Type:    "application/zip",
			Name:    attachment.Name,
			Content: attachment.Data,
		})
	}

	// Zip logs
	if maxLogSize > 0 {
		if size, err := parseFileSize(strconv.Itoa(maxLogSize)); err != nil {
			log.Error(err)
		} else {
			log.Debug("zipping log files for issue report")
			buf := &bytes.Buffer{}
			// zip * under folder app.LogDir
			if _, err := zipLogFiles(buf, logDir, size, int64(maxLogSize)); err == nil {
				r.Attachments = append(r.Attachments, &ReportIssueRequest_Attachment{
					Type:    "application/zip",
					Name:    "logs.zip",
					Content: buf.Bytes(),
				})
			} else {
				log.Errorf("unable to zip log files: %v", err)
			}
		}
	}

	// send message to lantern-cloud
	out, err := proto.Marshal(r)
	if err != nil {
		log.Errorf("unable to marshal issue report: %v", err)
		return err
	}

<<<<<<< HEAD
	req, err := backend.NewIssueRequest(context.Background(), http.MethodPost, requestURL, bytes.NewReader(out), ir.userConfig)
=======
	req, err := backend.NewIssueRequest(context.Background(), http.MethodPost, requestURL, bytes.NewReader(out))
>>>>>>> 6af48bf0
	if err != nil {
		return log.Errorf("creating request: %w", err)
	}

	resp, err := ir.httpClient.Do(req)
	if err != nil {
		return log.Errorf("unable to send issue report: %v", err)
	}

	defer resp.Body.Close()
	if resp.StatusCode != http.StatusOK {
		b, err := httputil.DumpResponse(resp, true)
		if err != nil {
			log.Debugf("Unable to get failed response body for [%s]", requestURL)
		}
		return log.Errorf("Bad response status: %d | response:\n%#v", resp.StatusCode, string(b))
	}

	log.Debugf("issue report sent: %v", resp)
	return nil
}<|MERGE_RESOLUTION|>--- conflicted
+++ resolved
@@ -148,11 +148,13 @@
 		return err
 	}
 
-<<<<<<< HEAD
-	req, err := backend.NewIssueRequest(context.Background(), http.MethodPost, requestURL, bytes.NewReader(out), ir.userConfig)
-=======
-	req, err := backend.NewIssueRequest(context.Background(), http.MethodPost, requestURL, bytes.NewReader(out))
->>>>>>> 6af48bf0
+	req, err := backend.NewIssueRequest(
+		context.Background(),
+		http.MethodPost,
+		requestURL,
+		bytes.NewReader(out),
+		ir.userConfig,
+	)
 	if err != nil {
 		return log.Errorf("creating request: %w", err)
 	}
