[![Go](https://github.com/getlantern/radiance/actions/workflows/go.yml/badge.svg)](https://github.com/getlantern/radiance/actions/workflows/go.yml)

# Radiance
Radiance is the backend core of the Lantern client that integrates [sing-box](https://github.com/SagerNet/sing-box/) and the [Outline SDK ](https://github.com/Jigsaw-Code/outline-sdk)in addition to Lantern's own protocols and techniques. This is still under development and is not ready or even functional for production use.

What's the "core" idea behind a lantern? _Light_, or synonymously, _radiance_.

## What's it do?
`radiance` runs a TUN device on the user's device via [sing-tun](https://github.com/SagerNet/sing-tun/) and integrates all sing-box protocols (shadowsocks, hysteria2, vmess, anytls, etc) in addition to a proxyless dialer from the Outline SDK and [AmneziaWG](https://docs.amnezia.org/documentation/amnezia-wg/). Radiance also integrates [application layer Geneva](https://www.youtube.com/watch?v=b9F696-oax0), compatibility with [WATER](https://github.com/refraction-networking/water-rs)/WASM-based transports, and a continuous stream of new Lantern protocols and approaches to stayin unblocked.

## Interoperability
Interoperability is at the core of Lantern and Radiance. Lantern is designed to interoperate with everything from Outline servers to sing-box servers to servers running Lantern's own sing-box extensions. You can similarly run Lantern servers to interoperate with any of those clients. The addition of WATER means that Lantern can deliver new protocols written in any WASM-compatible language at runtime without client-side updates.

## Environment Variables
Configuration can be controlled via a `.env` file in the root of the project directory or by setting environment variables. The order of precedence for setting these is as follows:

<<<<<<< HEAD
1.  Environment variables (highest precedence)
2.  `.env` file (lowest precedence)

The following variables are available:

*   `RADIANCE_LOG_LEVEL`: Sets the log level (e.g., `trace`, `debug`, `info`, `warn`, `error`, `fatal`).
*   `RADIANCE_LOG_PATH`: Sets the absolute path to the log file.
*   `RADIANCE_DATA_PATH`: Sets the absolute path to the data directory.
*   `RADIANCE_DISABLE_FETCH_CONFIG`: If set to `true`, disables fetching the remote config.

## Packages

Use `common.Init` to setup directories and configure loggers. 
> [!note]
> This isn't necessary if `NewRadiance` was called as it will call `Init` for you.

### `vpn`

The `vpn` package provides high-level functions for controlling the VPN tunnel. 

To connect to the best available server, you can use the `QuickConnect` function. This function takes a server group (`servers.SGLantern`, `servers.SGUser`, or `"all"`) and a `PlatformInterface` as input. For example:

```go
err := vpn.QuickConnect(servers.SGLantern, platIfce)
```

will connect to the best Lantern server, while:

```go
err := vpn.QuickConnect("all", platIfce)
```

will connect to the best overall.

You can also connect to a specific server using `ConnectToServer`. This function requires a server group, a server tag, and a `PlatformInterface`. For example:

```go
err := vpn.ConnectToServer(servers.SGUser, "my-server", platIfce)
```

Both `QuickConnect` and `ConnectToServer` can be called without disconnecting first, allowing you to seamlessly switch between servers or connection modes.

Once connected, you can check the `GetStatus` or view `ActiveConnections`. To stop the VPN, simply call `Disconnect`. The package also supports reconnecting to the last used server with `Reconnect`.

This package also includes split tunneling capabilities, allowing you to include or exclude specific applications, domains, or IP addresses from the VPN tunnel. You can manage split tunneling by creating a `SplitTunnel` handler with `NewSplitTunnelHandler`. This handler allows you to `Enable` or `Disable` split tunneling, `AddItem` or `RemoveItem` from the filter, and view the current `Filters`.

### `servers`

The `servers` package is responsible for managing all VPN server configurations, separating them into two groups: `lantern` (official Lantern servers) and `user` (user-provided servers).

The `Manager` allows you to `AddServers` and `RemoveServer` configurations. You can retrieve the config for a specific server with `GetServerByTag` or use `Servers` to retrieve all configs.

> [!caution]
> While you can get a new `Manager` instance with `NewManager`, it is recommended to use `Radiance.ServerManager`. This will return the shared manager instance. `NewManager` can be useful for retrieving server information if you don't have access to the shared instance, but the new instance should not be kept as it won't stay in sync and adding server configs to it will overwrite existing configs if both manager instances are pointed to the same server file.

A key feature of this package is the ability to add private servers from a server manager via an access token using `AddPrivateServer`. This process uses Trust-on-first-use (TOFU) to securely add the server. Once a private server is added, you can use the manager to invite other users to it with `InviteToPrivateServer` and revoke access with `RevokePrivateServerInvite`.
=======
Radiance is used by the lantern client at getlantern/lantern-outline. See build instructions there.
>>>>>>> e26a5b09
<|MERGE_RESOLUTION|>--- conflicted
+++ resolved
@@ -1,7 +1,9 @@
 [![Go](https://github.com/getlantern/radiance/actions/workflows/go.yml/badge.svg)](https://github.com/getlantern/radiance/actions/workflows/go.yml)
 
 # Radiance
-Radiance is the backend core of the Lantern client that integrates [sing-box](https://github.com/SagerNet/sing-box/) and the [Outline SDK ](https://github.com/Jigsaw-Code/outline-sdk)in addition to Lantern's own protocols and techniques. This is still under development and is not ready or even functional for production use.
+Radiance is the backend core of the [Lantern client](https://github.com/getlantern/lantern-outline) that integrates [sing-box](https://github.com/SagerNet/sing-box/) and the [Outline SDK ](https://github.com/Jigsaw-Code/outline-sdk)in addition to Lantern's own protocols and techniques. This is still under development and is not ready or even functional for production use.
+
+See [Lantern client](https://github.com/getlantern/lantern-outline) for build instructions.
 
 What's the "core" idea behind a lantern? _Light_, or synonymously, _radiance_.
 
@@ -14,7 +16,6 @@
 ## Environment Variables
 Configuration can be controlled via a `.env` file in the root of the project directory or by setting environment variables. The order of precedence for setting these is as follows:
 
-<<<<<<< HEAD
 1.  Environment variables (highest precedence)
 2.  `.env` file (lowest precedence)
 
@@ -71,6 +72,3 @@
 > While you can get a new `Manager` instance with `NewManager`, it is recommended to use `Radiance.ServerManager`. This will return the shared manager instance. `NewManager` can be useful for retrieving server information if you don't have access to the shared instance, but the new instance should not be kept as it won't stay in sync and adding server configs to it will overwrite existing configs if both manager instances are pointed to the same server file.
 
 A key feature of this package is the ability to add private servers from a server manager via an access token using `AddPrivateServer`. This process uses Trust-on-first-use (TOFU) to securely add the server. Once a private server is added, you can use the manager to invite other users to it with `InviteToPrivateServer` and revoke access with `RevokePrivateServerInvite`.
-=======
-Radiance is used by the lantern client at getlantern/lantern-outline. See build instructions there.
->>>>>>> e26a5b09
