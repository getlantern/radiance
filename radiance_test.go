--- conflicted
+++ resolved
@@ -374,11 +374,10 @@
 	}
 }
 
-<<<<<<< HEAD
 func TestSelectCustomServer(t *testing.T) {
 	configServerName := "test"
 	t.Run("it should add the received server to configured servers", func(t *testing.T) {
-		r, err := NewRadiance()
+		r, err := NewRadiance(nil)
 		require.NoError(t, err)
 		ctrl := gomock.NewController(t)
 		defer ctrl.Finish()
@@ -396,13 +395,14 @@
 	})
 
 	t.Run("it should return an error if config is nil and name is not a registered server", func(t *testing.T) {
-		r, err := NewRadiance()
+		r, err := NewRadiance(nil)
 		require.NoError(t, err)
 
 		err = r.SelectCustomServer(configServerName, nil)
 		assert.Error(t, err)
 	})
-=======
+}
+
 func TestReportIssue(t *testing.T) {
 	var tests = []struct {
 		name   string
@@ -453,5 +453,4 @@
 			tt.assert(t, err)
 		})
 	}
->>>>>>> 815ad058
 }