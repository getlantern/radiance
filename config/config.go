/*
Package config provides a handler for fetching and storing proxy configurations.
*/
package config

import (
	"encoding/json"
	"errors"
	"fmt"
	"log/slog"
	"net/http"
	"os"
	"path/filepath"
	"strings"
	"sync"
	"sync/atomic"
	"time"

	"dario.cat/mergo"
	"golang.zx2c4.com/wireguard/wgctrl/wgtypes"

	C "github.com/getlantern/common"
	"github.com/qdm12/reprint"
	"github.com/sagernet/sing-box/option"
	singjson "github.com/sagernet/sing/common/json"

	sbx "github.com/getlantern/sing-box-extensions"
	exO "github.com/getlantern/sing-box-extensions/option"

	"github.com/getlantern/radiance/common"
	"github.com/getlantern/radiance/servers"
)

var (
	// ErrFetchingConfig is returned by [ConfigHandler.GetConfig] when if there was an error
	// fetching the configuration.
	ErrFetchingConfig = errors.New("failed to fetch config")
)

// Config includes all configuration data from the Lantern API as well as any stored local preferences.
type Config struct {
	ConfigResponse    C.ConfigResponse
	PreferredLocation C.ServerLocation
}

type ServerManager interface {
	SetServers(serverGroup string, opts servers.Options) error
}

// ListenerFunc is a function that is called when the configuration changes.
type ListenerFunc func(oldConfig, newConfig *Config) error

type Options struct {
	PollInterval time.Duration
	HTTPClient   *http.Client
	SvrManager   ServerManager
	User         common.UserInfo
	DataDir      string
	Locale       string
}

// ConfigHandler handles fetching the proxy configuration from the proxy server. It provides access
// to the most recent configuration.
type ConfigHandler struct {
	// config holds a configResult.
	config        atomic.Value
	ftr           Fetcher
	stopC         chan struct{}
	closeOnce     *sync.Once
	fetchDisabled bool

	configPath        string
	configListeners   []ListenerFunc
	configListenersMu sync.RWMutex
	configMu          sync.RWMutex

	svrManager ServerManager

	// wgKeyPath is the path to the WireGuard private key file.
	wgKeyPath         string
	preferredLocation atomic.Value
}

// NewConfigHandler creates a new ConfigHandler that fetches the proxy configuration every pollInterval.
func NewConfigHandler(options Options) *ConfigHandler {
	configPath := filepath.Join(options.DataDir, common.ConfigFileName)
	ch := &ConfigHandler{
		config:          atomic.Value{},
		stopC:           make(chan struct{}),
		closeOnce:       &sync.Once{},
		fetchDisabled:   options.PollInterval <= 0,
		configPath:      configPath,
		configListeners: make([]ListenerFunc, 0),
		wgKeyPath:       filepath.Join(options.DataDir, "wg.key"),
		svrManager:      options.SvrManager,
	}
	// Set the preferred location to an empty struct to define the underlying type.
	ch.preferredLocation.Store(C.ServerLocation{})

	if err := os.MkdirAll(filepath.Dir(options.DataDir), 0o755); err != nil {
		slog.Error("creating config directory", "error", err)
	}

	if err := ch.loadConfig(); err != nil {
		slog.Error("failed to load config", "error", err)
	}

	if !ch.fetchDisabled {
		ch.ftr = newFetcher(options.HTTPClient, options.User, options.Locale)
		go ch.fetchLoop(options.PollInterval)
	}
	return ch
}

var ErrNoWGKey = errors.New("no wg key")

func (ch *ConfigHandler) loadWGKey() (wgtypes.Key, error) {
	buf, err := os.ReadFile(ch.wgKeyPath)
	if os.IsNotExist(err) {
		return wgtypes.Key{}, ErrNoWGKey
	}
	if err != nil {
		return wgtypes.Key{}, fmt.Errorf("reading wg key file: %w", err)
	}
	key, err := wgtypes.ParseKey(string(buf))
	if err != nil {
		return wgtypes.Key{}, fmt.Errorf("parsing wg key: %w", err)
	}
	return key, nil
}

// SetPreferredServerLocation sets the preferred server location to connect to
func (ch *ConfigHandler) SetPreferredServerLocation(country, city string) {
	preferred := C.ServerLocation{
		Country: country,
		City:    city,
	}
	// We store the preferred location in memory in case we haven't fetched a config yet.
	ch.preferredLocation.Store(preferred)
	ch.modifyConfig(func(cfg *Config) {
		cfg.PreferredLocation = preferred
	})
	// fetch the config with the new preferred location on a separate goroutine
	go func() {
		if err := ch.fetchConfig(); err != nil {
			slog.Error("Failed to fetch config: %v", "error", err)
		}
	}()
}

// AddConfigListener adds a listener for new Configs.
func (ch *ConfigHandler) AddConfigListener(listener ListenerFunc) {
	ch.configListenersMu.Lock()
	ch.configListeners = append(ch.configListeners, listener)
	ch.configListenersMu.Unlock()
	cfg, err := ch.GetConfig()
	if err != nil {
		// There is no config yet, so we can't notify the listener.
		slog.Info("getting config", "error", err)
		return
	}
	go func() {
		err := listener(nil, cfg)
		if err != nil {
			slog.Error("Listener error", "error", err)
		}
	}()
}

func (ch *ConfigHandler) notifyListeners(oldConfig, newConfig *Config) {
	ch.configListenersMu.RLock()
	defer ch.configListenersMu.RUnlock()
	for _, listener := range ch.configListeners {
		go func() {
			err := listener(oldConfig, newConfig)
			if err != nil {
				slog.Error("Listener error", "error", err)
			}
		}()
	}
}

func (ch *ConfigHandler) fetchConfig() error {
	if ch.fetchDisabled {
		return fmt.Errorf("fetching config is disabled")
	}
<<<<<<< HEAD
	slog.Info("Fetching config")
=======
	slog.Debug("Fetching config")
>>>>>>> cb3f419d
	var preferred C.ServerLocation
	oldConfig, err := ch.GetConfig()
	if err != nil {
		slog.Info("No stored config yet -- using in-memory server location", "error", err)
		storedLocation := ch.preferredLocation.Load()
		if storedLocation != nil {
			preferred = storedLocation.(C.ServerLocation)
		}
	} else {
		preferred = oldConfig.PreferredLocation
	}

	privateKey, err := ch.loadWGKey()
	if err != nil && !errors.Is(err, ErrNoWGKey) {
		return fmt.Errorf("loading wg key: %w", err)
	}

	if errors.Is(err, ErrNoWGKey) {
		var keyErr error
		if privateKey, keyErr = wgtypes.GeneratePrivateKey(); keyErr != nil {
			return fmt.Errorf("failed to generate wg keys: %w", keyErr)
		}

		if writeErr := os.WriteFile(ch.wgKeyPath, []byte(privateKey.String()), 0o600); writeErr != nil {
			return fmt.Errorf("writing wg key file: %w", writeErr)
		}
	}

	resp, err := ch.ftr.fetchConfig(preferred, privateKey.PublicKey().String())
	if err != nil {
		return fmt.Errorf("%w: %w", ErrFetchingConfig, err)
	}
	if resp == nil {
		slog.Info("no new config available")
		return nil
	}

	// Otherwise, we keep the previous config and store any error that might have occurred.
	// We still want to keep the previous config if there was an error. This is important
	// because the error could have been due to temporary network issues, such as brief
	// power loss or internet disconnection.
	// On the other hand, if we have a new config, we want to overwrite any previous error.
	confResp, err := singjson.UnmarshalExtendedContext[C.ConfigResponse](sbx.BoxContext(), resp)

	if err != nil {
		slog.Error("failed to parse config", "error", err)
		return fmt.Errorf("parsing config: %w", err)
	}
	cleanTags(&confResp)

	if err = settingWGPrivateKeyInConfig(confResp.Options.Endpoints, privateKey); err != nil {
		slog.Error("failed to replace private key", "error", err)
		return fmt.Errorf("setting wireguard private key: %w", err)
	}
	if err := ch.setConfigAndNotify(&Config{ConfigResponse: confResp}); err == nil {
		cfg := ch.config.Load().(*Config).ConfigResponse
		locs := make(map[string]C.ServerLocation, len(cfg.OutboundLocations))
		for k, v := range cfg.OutboundLocations {
			if v == nil {
				slog.Warn("Server location is nil, skipping", "tag", k)
				continue
			}
			locs[k] = *v
		}
		opts := servers.Options{
			Outbounds: cfg.Options.Outbounds,
			Endpoints: cfg.Options.Endpoints,
			Locations: locs,
		}
		if err := ch.svrManager.SetServers(servers.SGLantern, opts); err != nil {
			slog.Error("setting servers in manager", "error", err)
		}
	}

	slog.Info("Config fetched")
	return nil
}

// TODO: move this to lantern-cloud
func cleanTags(cfg *C.ConfigResponse) {
	opts := cfg.Options
	locs := cfg.OutboundLocations
	nlocs := make(map[string]*C.ServerLocation, len(locs))
	for i := 0; i < len(opts.Outbounds); i++ {
		tag := opts.Outbounds[i].Tag
		loc := locs[tag]
		opts.Outbounds[i].Tag = strings.TrimPrefix(tag, "singbox")
		nlocs[opts.Outbounds[i].Tag] = loc
	}
	for i := 0; i < len(opts.Endpoints); i++ {
		tag := opts.Endpoints[i].Tag
		loc := locs[tag]
		opts.Endpoints[i].Tag = strings.TrimPrefix(tag, "singbox")
		nlocs[opts.Endpoints[i].Tag] = loc
	}
	cfg.OutboundLocations = nlocs
}

func settingWGPrivateKeyInConfig(endpoints []option.Endpoint, privateKey wgtypes.Key) error {
	for _, endpoint := range endpoints {
		switch opts := endpoint.Options.(type) {
		case *option.WireGuardEndpointOptions:
			opts.PrivateKey = privateKey.String()
		case *exO.AmneziaEndpointOptions:
			opts.PrivateKey = privateKey.String()
		default:
		}
	}
	return nil
}

func (ch *ConfigHandler) setConfigAndNotify(cfg *Config) error {
	slog.Info("Setting config")
	if cfg == nil {
		slog.Warn("Config is nil, not setting")
		return nil
	}
	oldConfig, _ := ch.GetConfig()
	if oldConfig != nil {
		merged, err := mergeResp(&oldConfig.ConfigResponse, &cfg.ConfigResponse)
		if err != nil {
			slog.Error("merging config", "error", err)
			return fmt.Errorf("merging config: %w", err)
		}
		cfg.ConfigResponse = *merged

		if cfg.PreferredLocation == (C.ServerLocation{}) {
			cfg.PreferredLocation = ch.preferredLocation.Load().(C.ServerLocation)
		}
	}

	ch.config.Store(cfg)
	slog.Debug("Saving config", "path", ch.configPath)
	if err := saveConfig(cfg, ch.configPath); err != nil {
		slog.Error("saving config", "error", err)
		return fmt.Errorf("saving config: %w", err)
	}
	slog.Info("saved new config")
	go ch.notifyListeners(oldConfig, cfg)
	slog.Info("Config set")
	return nil
}

// mergeResp merges the old and new configuration responses. The merged response is returned
// along with any error that occurred during the merge.
func mergeResp(oldConfig, newConfig *C.ConfigResponse) (*C.ConfigResponse, error) {
	oldConfigCopy := reprint.This(*oldConfig).(C.ConfigResponse)
	if err := mergo.Merge(&oldConfigCopy, newConfig, mergo.WithOverride); err != nil {
		return newConfig, err
	}
	return &oldConfigCopy, nil
}

// fetchLoop fetches the configuration every pollInterval.
func (ch *ConfigHandler) fetchLoop(pollInterval time.Duration) {
	if err := ch.fetchConfig(); err != nil {
		slog.Error("Failed to fetch config. Retrying", "error", err, "interval", pollInterval)
	}
	for {
		select {
		case <-ch.stopC:
			return
		case <-time.After(pollInterval):
			if err := ch.fetchConfig(); err != nil {
				slog.Error("Failed to fetch config in select. Retrying", "error", err, "interval", pollInterval)
			}
		}
	}
}

// Stop stops the ConfigHandler from fetching new configurations.
func (ch *ConfigHandler) Stop() {
	ch.closeOnce.Do(func() {
		close(ch.stopC)
	})
}

// loadConfig loads the config file from the disk. If the config file is not found, it returns
// nil.
func (ch *ConfigHandler) loadConfig() error {
	slog.Debug("reading config file")
	buf, err := os.ReadFile(ch.configPath)
	slog.Debug("config file read")
	if os.IsNotExist(err) { // no config file
		return nil
	}
	if err != nil {
		return fmt.Errorf("reading config file: %w", err)
	}
	cfg, err := ch.unmarshalConfig(buf)
	if err != nil {
		return fmt.Errorf("parsing config: %w", err)
	}
	ch.config.Store(cfg)
	go ch.notifyListeners(nil, cfg)
	return nil
}

func (ch *ConfigHandler) unmarshalConfig(data []byte) (*Config, error) {
	type T struct {
		ConfigResponse    json.RawMessage
		PreferredLocation C.ServerLocation
	}
	var tmp T
	if err := json.Unmarshal(data, &tmp); err != nil {
		return nil, err
	}
	opts, err := singjson.UnmarshalExtendedContext[C.ConfigResponse](sbx.BoxContext(), tmp.ConfigResponse)
	if err != nil {
		return nil, err
	}
	return &Config{
		ConfigResponse:    opts,
		PreferredLocation: tmp.PreferredLocation,
	}, nil
}

// saveConfig saves the config to the disk. It creates the config file if it doesn't exist.
func saveConfig(cfg *Config, path string) error {
	// Marshal the config to bytes and write it to the config file.
	// If the config is nil, we don't write anything.
	// This is important because we don't want to overwrite the config file with an empty file.
	buf, err := singjson.Marshal(cfg)
	if err != nil {
		return fmt.Errorf("marshalling config: %w", err)
	}
	return os.WriteFile(path, buf, 0o600)
}

// GetConfig returns the current configuration. It returns an error if the config is not yet available.
func (ch *ConfigHandler) GetConfig() (*Config, error) {
	cfg := ch.config.Load()
	if cfg == nil {
		return nil, fmt.Errorf("no config yet -- first run?")
	}
	return cfg.(*Config), nil
}

// modifyConfig saves the config to the disk with the given config. It creates the config file
// if it doesn't exist.
func (ch *ConfigHandler) modifyConfig(fn func(cfg *Config)) {
	ch.configMu.Lock()
	cfg, err := ch.GetConfig()
	if err != nil {
		// This could happen if we haven't successfully fetched the config yet.
		slog.Error("getting config", "error", err)
		ch.configMu.Unlock()
		return
	}
	// Call the function with the config
	// and save the config to the disk.
	fn(cfg)
	ch.configMu.Unlock()
	ch.setConfigAndNotify(cfg)
}<|MERGE_RESOLUTION|>--- conflicted
+++ resolved
@@ -184,11 +184,7 @@
 	if ch.fetchDisabled {
 		return fmt.Errorf("fetching config is disabled")
 	}
-<<<<<<< HEAD
-	slog.Info("Fetching config")
-=======
 	slog.Debug("Fetching config")
->>>>>>> cb3f419d
 	var preferred C.ServerLocation
 	oldConfig, err := ch.GetConfig()
 	if err != nil {
