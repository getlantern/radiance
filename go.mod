module github.com/getlantern/radiance

go 1.25.1

replace github.com/sagernet/sing => github.com/getlantern/sing v0.7.14-0.20251205174047-e00a702507ae

replace github.com/sagernet/sing-box => github.com/getlantern/sing-box-minimal v1.12.13-0.20251205011046-be268b083378

replace github.com/sagernet/wireguard-go => github.com/getlantern/wireguard-go v0.0.1-beta.7.0.20251205211434-fa87bd554827

replace github.com/tetratelabs/wazero => github.com/refraction-networking/wazero v1.7.1-w

//replace github.com/getlantern/common => ../common

// replace github.com/sagernet/sing => ../sing

// replace github.com/sagernet/sing-box => ../sing-box-minimal

// replace github.com/sagernet/wireguard-go => ../wireguard-go

// replace github.com/getlantern/lantern-box => ../lantern-box

require (
	github.com/1Password/srp v0.2.0
	github.com/Microsoft/go-winio v0.6.2
	github.com/getlantern/amp v0.0.0-20251205131102-73f71f77fc4b
	github.com/getlantern/appdir v0.0.0-20250324200952-507a0625eb01
	github.com/getlantern/common v1.2.1-0.20251018002705-bb54703a7fcb
	github.com/getlantern/dnstt v0.0.0-20250530230749-4d64f4edcf0f
	github.com/getlantern/fronted v0.0.0-20251118000818-058df28ec727
	github.com/getlantern/keepcurrent v0.0.0-20240126172110-2e0264ca385d
	github.com/getlantern/kindling v0.0.0-20251203201459-d8a38e5f1f1c
	github.com/getlantern/lantern-box v0.0.6-0.20251208211701-898d46ca0fa9
	github.com/getlantern/pluriconfig v0.0.0-20251126214241-8cc8bc561535
	github.com/getlantern/timezone v0.0.0-20210901200113-3f9de9d360c9
	github.com/go-resty/resty/v2 v2.16.5
	github.com/goccy/go-yaml v1.19.0
	github.com/google/uuid v1.6.0
	github.com/sagernet/sing v0.7.13
	github.com/sagernet/sing-box v1.11.5
	github.com/stretchr/testify v1.11.1
	go.opentelemetry.io/contrib/instrumentation/net/http/otelhttp v0.62.0
	go.opentelemetry.io/otel/exporters/otlp/otlptrace v1.37.0
	go.opentelemetry.io/otel/exporters/otlp/otlptrace/otlptracegrpc v1.37.0
	go.opentelemetry.io/otel/sdk v1.37.0
	go.opentelemetry.io/otel/sdk/metric v1.37.0
	go.uber.org/mock v0.5.0
	golang.zx2c4.com/wireguard/wgctrl v0.0.0-20241231184526-a9ab2273dd10
	google.golang.org/protobuf v1.36.6
	gopkg.in/natefinch/lumberjack.v2 v2.2.1
)

require (
	filippo.io/edwards25519 v1.1.0 // indirect
	github.com/Jigsaw-Code/outline-sdk v0.0.19 // indirect
	github.com/Jigsaw-Code/outline-sdk/x v0.0.2 // indirect
	github.com/RoaringBitmap/roaring v1.2.3 // indirect
	github.com/ajwerner/btree v0.0.0-20211221152037-f427b3e689c0 // indirect
	github.com/akutz/memconn v0.1.0 // indirect
	github.com/alecthomas/atomic v0.1.0-alpha2 // indirect
	github.com/alexbrainman/sspi v0.0.0-20231016080023-1a75b4708caa // indirect
	github.com/alitto/pond/v2 v2.1.5 // indirect
	github.com/anacrolix/chansync v0.3.0 // indirect
	github.com/anacrolix/dht/v2 v2.19.2-0.20221121215055-066ad8494444 // indirect
	github.com/anacrolix/envpprof v1.3.0 // indirect
	github.com/anacrolix/generics v0.0.0-20230816105729-c755655aee45 // indirect
	github.com/anacrolix/go-libutp v1.3.2 // indirect
	github.com/anacrolix/log v0.14.6-0.20231202035202-ed7a02cad0b4 // indirect
	github.com/anacrolix/missinggo v1.3.0 // indirect
	github.com/anacrolix/missinggo/perf v1.0.0 // indirect
	github.com/anacrolix/missinggo/v2 v2.7.2-0.20230527121029-a582b4f397b9 // indirect
	github.com/anacrolix/mmsg v1.0.1 // indirect
	github.com/anacrolix/multiless v0.3.0 // indirect
	github.com/anacrolix/stm v0.4.0 // indirect
	github.com/anacrolix/sync v0.5.1 // indirect
	github.com/anacrolix/torrent v1.53.3 // indirect
	github.com/anacrolix/upnp v0.1.3-0.20220123035249-922794e51c96 // indirect
	github.com/anacrolix/utp v0.1.0 // indirect
	github.com/anytls/sing-anytls v0.0.11 // indirect
	github.com/bahlo/generic-list-go v0.2.0 // indirect
	github.com/benbjohnson/immutable v0.3.0 // indirect
	github.com/bits-and-blooms/bitset v1.13.0 // indirect
	github.com/blang/semver v3.5.1+incompatible // indirect
	github.com/blang/vfs v1.0.0 // indirect
	github.com/bradfitz/iter v0.0.0-20191230175014-e8f45d346db8 // indirect
	github.com/caddyserver/zerossl v0.1.3 // indirect
	github.com/cenkalti/backoff/v5 v5.0.2 // indirect
	github.com/coder/websocket v1.8.13 // indirect
	github.com/coreos/go-iptables v0.7.1-0.20240112124308-65c67c9f46e6 // indirect
	github.com/dblohm7/wingoes v0.0.0-20240119213807-a09d6be7affa // indirect
	github.com/digitalocean/go-smbios v0.0.0-20180907143718-390a4f403a8e // indirect
	github.com/dsnet/compress v0.0.2-0.20210315054119-f66993602bf5 // indirect
	github.com/dustin/go-humanize v1.0.0 // indirect
	github.com/edsrzf/mmap-go v1.1.0 // indirect
	github.com/felixge/httpsnoop v1.0.4 // indirect
	github.com/flynn/noise v1.0.1-0.20220214164934-d803f5c4b0f4 // indirect
	github.com/fxamacker/cbor/v2 v2.7.0 // indirect
	github.com/gaissmai/bart v0.11.1 // indirect
	github.com/gaukas/wazerofs v0.1.0 // indirect
	github.com/getlantern/algeneva v0.0.0-20250307163401-1824e7b54f52 // indirect
	github.com/getlantern/errors v1.0.4 // indirect
	github.com/getlantern/golog v0.0.0-20230503153817-8e72de7e0a65 // indirect
	github.com/getlantern/lantern-water v0.0.0-20250331153903-07abebe611e8 // indirect
	github.com/getlantern/tlsdialer/v3 v3.0.3 // indirect
	github.com/go-json-experiment/json v0.0.0-20250103232110-6a9a0fde9288 // indirect
	github.com/go-llsqlite/adapter v0.0.0-20230927005056-7f5ce7f0c916 // indirect
	github.com/go-llsqlite/crawshaw v0.4.0 // indirect
	github.com/gobwas/ws v1.4.0 // indirect
	github.com/godbus/dbus/v5 v5.1.1-0.20230522191255-76236955d466 // indirect
	github.com/golang/groupcache v0.0.0-20210331224755-41bb18bfe9da // indirect
	github.com/golang/snappy v0.0.4 // indirect
	github.com/google/nftables v0.2.1-0.20240414091927-5e242ec57806 // indirect
	github.com/gorilla/csrf v1.7.3-0.20250123201450-9dd6af1f6d30 // indirect
	github.com/gorilla/securecookie v1.1.2 // indirect
	github.com/gorilla/websocket v1.5.3 // indirect
	github.com/grpc-ecosystem/grpc-gateway/v2 v2.27.1 // indirect
	github.com/hdevalence/ed25519consensus v0.2.0 // indirect
	github.com/huandu/xstrings v1.3.2 // indirect
	github.com/illarion/gonotify/v2 v2.0.3 // indirect
	github.com/jsimonetti/rtnetlink v1.4.0 // indirect
	github.com/klauspost/pgzip v1.2.5 // indirect
	github.com/klauspost/reedsolomon v1.12.0 // indirect
	github.com/kortschak/wol v0.0.0-20200729010619-da482cc4850a // indirect
	github.com/mattn/go-isatty v0.0.20 // indirect
	github.com/mdlayher/genetlink v1.3.2 // indirect
	github.com/mdlayher/sdnotify v1.0.0 // indirect
	github.com/metacubex/utls v1.8.3 // indirect
	github.com/mholt/acmez/v3 v3.1.2 // indirect
	github.com/mholt/archiver/v3 v3.5.1 // indirect
	github.com/mitchellh/go-ps v1.0.0 // indirect
	github.com/mschoch/smat v0.2.0 // indirect
	github.com/nwaples/rardecode v1.1.0 // indirect
	github.com/pion/datachannel v1.5.10 // indirect
	github.com/pion/dtls/v2 v2.2.7 // indirect
	github.com/pion/ice/v2 v2.2.6 // indirect
	github.com/pion/interceptor v0.1.37 // indirect
	github.com/pion/logging v0.2.3 // indirect
	github.com/pion/mdns v0.0.5 // indirect
	github.com/pion/randutil v0.1.0 // indirect
	github.com/pion/rtcp v1.2.15 // indirect
	github.com/pion/rtp v1.8.12 // indirect
	github.com/pion/sctp v1.8.37 // indirect
	github.com/pion/sdp/v3 v3.0.11 // indirect
	github.com/pion/srtp/v2 v2.0.9 // indirect
	github.com/pion/stun v0.6.1 // indirect
	github.com/pion/transport v0.13.1 // indirect
	github.com/pion/transport/v2 v2.2.3 // indirect
	github.com/pion/transport/v3 v3.0.7 // indirect
	github.com/pion/turn/v2 v2.0.8 // indirect
	github.com/pion/webrtc/v3 v3.1.42 // indirect
	github.com/pkg/errors v0.9.1 // indirect
	github.com/prometheus-community/pro-bing v0.4.0 // indirect
	github.com/refraction-networking/utls v1.7.1 // indirect
	github.com/refraction-networking/water v0.7.1-alpha // indirect
	github.com/remyoudompheng/bigfft v0.0.0-20230129092748-24d4a6f8daec // indirect
	github.com/rs/dnscache v0.0.0-20211102005908-e0241e321417 // indirect
	github.com/safchain/ethtool v0.3.0 // indirect
	github.com/sagernet/tailscale v1.80.3-sing-box-1.12-mod.2 // indirect
	github.com/tailscale/certstore v0.1.1-0.20231202035212-d3fa0460f47e // indirect
	github.com/tailscale/go-winio v0.0.0-20231025203758-c4f33415bf55 // indirect
	github.com/tailscale/golang-x-crypto v0.0.0-20240604161659-3fde5e568aa4 // indirect
	github.com/tailscale/goupnp v1.0.1-0.20210804011211-c64d0f06ea05 // indirect
	github.com/tailscale/hujson v0.0.0-20221223112325-20486734a56a // indirect
	github.com/tailscale/netlink v1.1.1-0.20240822203006-4d49adab4de7 // indirect
	github.com/tailscale/peercred v0.0.0-20250107143737-35a0c7bd7edc // indirect
	github.com/tailscale/web-client-prebuilt v0.0.0-20250124233751-d4cd19a26976 // indirect
	github.com/templexxx/cpu v0.1.1 // indirect
	github.com/templexxx/xorsimd v0.4.3 // indirect
	github.com/tetratelabs/wazero v1.7.3 // indirect
	github.com/tevino/abool/v2 v2.1.0 // indirect
	github.com/tidwall/btree v1.6.0 // indirect
	github.com/tjfoc/gmsm v1.4.1 // indirect
	github.com/tkuchiki/go-timezone v0.2.0 // indirect
	github.com/ulikunitz/xz v0.5.10 // indirect
	github.com/x448/float16 v0.8.4 // indirect
	github.com/xi2/xz v0.0.0-20171230120015-48954b6210f8 // indirect
	github.com/xtaci/kcp-go/v5 v5.6.20 // indirect
	github.com/xtaci/smux v1.5.34 // indirect
	gitlab.torproject.org/tpo/anti-censorship/pluggable-transports/snowflake/v2 v2.11.0 // indirect
	go.etcd.io/bbolt v1.3.6 // indirect
	go.opentelemetry.io/auto/sdk v1.1.0 // indirect
	go.opentelemetry.io/proto/otlp v1.7.0 // indirect
	go.uber.org/zap/exp v0.3.0 // indirect
<<<<<<< HEAD
	go4.org/mem v0.0.0-20240501181205-ae6ca9944745 // indirect
	golang.org/x/term v0.35.0 // indirect
	golang.org/x/text v0.29.0 // indirect
	golang.zx2c4.com/wireguard/windows v0.5.3 // indirect
=======
	golang.org/x/text v0.31.0 // indirect
>>>>>>> c00f50c2
	google.golang.org/genproto/googleapis/api v0.0.0-20250707201910-8d1bb00bc6a7 // indirect
	modernc.org/libc v1.22.3 // indirect
	modernc.org/mathutil v1.5.0 // indirect
	modernc.org/memory v1.5.0 // indirect
	modernc.org/sqlite v1.21.1 // indirect
	www.bamsoftware.com/git/dnstt.git v1.20241021.0 // indirect
	zombiezen.com/go/sqlite v0.13.1 // indirect
)

require (
	github.com/Xuanwo/go-locale v1.1.3
	github.com/ajg/form v1.5.1 // indirect
	github.com/andybalholm/brotli v1.1.0 // indirect
	github.com/caddyserver/certmagic v0.23.0 // indirect
	github.com/cloudflare/circl v1.6.0 // indirect
	github.com/cretz/bine v0.2.0 // indirect
	github.com/davecgh/go-spew v1.1.2-0.20180830191138-d8f796af33cc // indirect
	github.com/fsnotify/fsnotify v1.7.0
	github.com/getlantern/byteexec v0.0.0-20220903142956-e6ed20032cfd // indirect
	github.com/getlantern/context v0.0.0-20220418194847-3d5e7a086201 // indirect
	github.com/getlantern/elevate v0.0.0-20220903142053-479ab992b264 // indirect
	github.com/getlantern/fdcount v0.0.0-20210503151800-5decd65b3731 // indirect
	github.com/getlantern/filepersist v0.0.0-20210901195658-ed29a1cb0b7c // indirect
	github.com/getlantern/hex v0.0.0-20220104173244-ad7e4b9194dc // indirect
	github.com/getlantern/hidden v0.0.0-20220104173330-f221c5a24770 // indirect
	github.com/getlantern/iptool v0.0.0-20230112135223-c00e863b2696 // indirect
	github.com/getlantern/keyman v0.0.0-20230503155501-4e864ca2175b // indirect
	github.com/getlantern/mtime v0.0.0-20200417132445-23682092d1f7 // indirect
	github.com/getlantern/netx v0.0.0-20240830183145-c257516187f0 // indirect
	github.com/getlantern/ops v0.0.0-20231025133620-f368ab734534 // indirect
	github.com/getlantern/osversion v0.0.0-20240418205916-2e84a4a4e175
	github.com/getsentry/sentry-go v0.31.1
	github.com/go-chi/chi/v5 v5.2.2
	github.com/go-chi/render v1.0.3 // indirect
	github.com/go-logr/logr v1.4.3 // indirect
	github.com/go-logr/stdr v1.2.2 // indirect
	github.com/go-ole/go-ole v1.3.0 // indirect
	github.com/go-stack/stack v1.8.1 // indirect
	github.com/gobwas/httphead v0.1.0 // indirect
	github.com/gobwas/pool v0.2.1 // indirect
	github.com/gofrs/uuid/v5 v5.3.2
	github.com/google/btree v1.1.3 // indirect
	github.com/google/go-cmp v0.7.0 // indirect
	github.com/hashicorp/yamux v0.1.2 // indirect
	github.com/insomniacslk/dhcp v0.0.0-20250417080101-5f8cf70e8c5f // indirect
	github.com/klauspost/compress v1.17.11 // indirect
	github.com/klauspost/cpuid/v2 v2.2.11 // indirect
	github.com/libdns/alidns v1.0.5-libdns.v1.beta1 // indirect
	github.com/libdns/cloudflare v0.2.2-0.20250708034226-c574dccb31a6 // indirect
	github.com/libdns/libdns v1.1.0 // indirect
	github.com/logrusorgru/aurora v2.0.3+incompatible // indirect
	github.com/mdlayher/netlink v1.7.3-0.20250113171957-fbb4dce95f42 // indirect
	github.com/mdlayher/socket v0.5.1 // indirect
	github.com/metacubex/tfo-go v0.0.0-20250921095601-b102db4216c0 // indirect
	github.com/miekg/dns v1.1.67 // indirect
	github.com/oxtoacart/bpool v0.0.0-20190530202638-03653db5a59c // indirect
	github.com/pierrec/lz4/v4 v4.1.21 // indirect
	github.com/pmezard/go-difflib v1.0.1-0.20181226105442-5d4384ee4fb2 // indirect
	github.com/quic-go/qpack v0.5.1 // indirect
	github.com/sagernet/bbolt v0.0.0-20231014093535-ea5cb2fe9f0a // indirect
	github.com/sagernet/cors v1.2.1 // indirect
	github.com/sagernet/fswatch v0.1.1 // indirect
	github.com/sagernet/gvisor v0.0.0-20250325023245-7a9c0f5725fb // indirect
	github.com/sagernet/netlink v0.0.0-20240612041022-b9a21c07ac6a // indirect
	github.com/sagernet/nftables v0.3.0-beta.4 // indirect
	github.com/sagernet/quic-go v0.52.0-sing-box-mod.3 // indirect
	github.com/sagernet/sing-dns v0.4.6
	github.com/sagernet/sing-mux v0.3.3 // indirect
	github.com/sagernet/sing-quic v0.5.2-0.20250909083218-00a55617c0fb // indirect
	github.com/sagernet/sing-shadowsocks v0.2.8 // indirect
	github.com/sagernet/sing-shadowsocks2 v0.2.1 // indirect
	github.com/sagernet/sing-shadowtls v0.2.1-0.20250503051639-fcd445d33c11 // indirect
	github.com/sagernet/sing-tun v0.7.3 // indirect
	github.com/sagernet/sing-vmess v0.2.7 // indirect
	github.com/sagernet/smux v1.5.34-mod.2 // indirect
	github.com/sagernet/wireguard-go v0.0.1-beta.7 // indirect
	github.com/sagernet/ws v0.0.0-20231204124109-acfe8907c854 // indirect
	github.com/shadowsocks/go-shadowsocks2 v0.1.5 // indirect
	github.com/u-root/uio v0.0.0-20240224005618-d2acac8f3701 // indirect
	github.com/vishvananda/netns v0.0.5 // indirect
	github.com/zeebo/blake3 v0.2.4 // indirect
	go.opentelemetry.io/otel v1.38.0
	go.opentelemetry.io/otel/exporters/otlp/otlpmetric/otlpmetricgrpc v1.37.0
	go.opentelemetry.io/otel/metric v1.38.0
	go.opentelemetry.io/otel/trace v1.38.0
	go.uber.org/multierr v1.11.0 // indirect
	go.uber.org/zap v1.27.0 // indirect
	go4.org/netipx v0.0.0-20231129151722-fdeea329fbba // indirect
<<<<<<< HEAD
	golang.org/x/crypto v0.42.0
	golang.org/x/exp v0.0.0-20250506013437-ce4c2cf36ca6 // indirect
	golang.org/x/mod v0.27.0 // indirect
	golang.org/x/net v0.43.0 // indirect
	golang.org/x/sync v0.17.0 // indirect
	golang.org/x/sys v0.36.0
	golang.org/x/time v0.9.0 // indirect
	golang.org/x/tools v0.36.0 // indirect
=======
	golang.org/x/crypto v0.45.0
	golang.org/x/exp v0.0.0-20240719175910-8a7402abbf56 // indirect
	golang.org/x/mod v0.29.0 // indirect
	golang.org/x/net v0.47.0 // indirect
	golang.org/x/sync v0.18.0 // indirect
	golang.org/x/sys v0.38.0
	golang.org/x/time v0.7.0 // indirect
	golang.org/x/tools v0.38.0 // indirect
>>>>>>> c00f50c2
	golang.zx2c4.com/wintun v0.0.0-20230126152724-0fa3db229ce2 // indirect
	google.golang.org/genproto/googleapis/rpc v0.0.0-20250603155806-513f23925822 // indirect
	google.golang.org/grpc v1.73.0
	gopkg.in/yaml.v3 v3.0.1 // indirect
	lukechampine.com/blake3 v1.3.0 // indirect
)<|MERGE_RESOLUTION|>--- conflicted
+++ resolved
@@ -181,14 +181,10 @@
 	go.opentelemetry.io/auto/sdk v1.1.0 // indirect
 	go.opentelemetry.io/proto/otlp v1.7.0 // indirect
 	go.uber.org/zap/exp v0.3.0 // indirect
-<<<<<<< HEAD
 	go4.org/mem v0.0.0-20240501181205-ae6ca9944745 // indirect
-	golang.org/x/term v0.35.0 // indirect
-	golang.org/x/text v0.29.0 // indirect
+	golang.org/x/term v0.37.0 // indirect
+	golang.org/x/text v0.31.0 // indirect
 	golang.zx2c4.com/wireguard/windows v0.5.3 // indirect
-=======
-	golang.org/x/text v0.31.0 // indirect
->>>>>>> c00f50c2
 	google.golang.org/genproto/googleapis/api v0.0.0-20250707201910-8d1bb00bc6a7 // indirect
 	modernc.org/libc v1.22.3 // indirect
 	modernc.org/mathutil v1.5.0 // indirect
@@ -277,25 +273,14 @@
 	go.uber.org/multierr v1.11.0 // indirect
 	go.uber.org/zap v1.27.0 // indirect
 	go4.org/netipx v0.0.0-20231129151722-fdeea329fbba // indirect
-<<<<<<< HEAD
-	golang.org/x/crypto v0.42.0
+	golang.org/x/crypto v0.45.0
 	golang.org/x/exp v0.0.0-20250506013437-ce4c2cf36ca6 // indirect
-	golang.org/x/mod v0.27.0 // indirect
-	golang.org/x/net v0.43.0 // indirect
-	golang.org/x/sync v0.17.0 // indirect
-	golang.org/x/sys v0.36.0
-	golang.org/x/time v0.9.0 // indirect
-	golang.org/x/tools v0.36.0 // indirect
-=======
-	golang.org/x/crypto v0.45.0
-	golang.org/x/exp v0.0.0-20240719175910-8a7402abbf56 // indirect
 	golang.org/x/mod v0.29.0 // indirect
 	golang.org/x/net v0.47.0 // indirect
 	golang.org/x/sync v0.18.0 // indirect
 	golang.org/x/sys v0.38.0
-	golang.org/x/time v0.7.0 // indirect
+	golang.org/x/time v0.9.0 // indirect
 	golang.org/x/tools v0.38.0 // indirect
->>>>>>> c00f50c2
 	golang.zx2c4.com/wintun v0.0.0-20230126152724-0fa3db229ce2 // indirect
 	google.golang.org/genproto/googleapis/rpc v0.0.0-20250603155806-513f23925822 // indirect
 	google.golang.org/grpc v1.73.0
