--- conflicted
+++ resolved
@@ -22,17 +22,13 @@
 	"github.com/getlantern/radiance/common"
 	"github.com/getlantern/radiance/internal"
 	"github.com/getlantern/radiance/servers"
-<<<<<<< HEAD
 	"github.com/getlantern/radiance/traces"
-	"github.com/getlantern/radiance/vpn/client"
+	"github.com/getlantern/radiance/vpn/ipc"
 )
 
 const (
 	tracerName = "github.com/getlantern/radiance/vpn"
 	meterName  = "github.com/getlantern/radiance/vpn"
-=======
-	"github.com/getlantern/radiance/vpn/ipc"
->>>>>>> 9546de88
 )
 
 // QuickConnect automatically connects to the best available server in the specified group. Valid
@@ -52,14 +48,8 @@
 		return traces.RecordError(span, ConnectToServer(servers.SGUser, autoUserTag, platIfce))
 	case autoAllTag, "all", "":
 		if isOpen() {
-<<<<<<< HEAD
-			cc := libbox.NewStandaloneCommandClient()
-			if err := cc.SetClashMode(autoAllTag); err != nil {
-				return traces.RecordError(span, fmt.Errorf("failed to set auto mode: %w", err))
-=======
 			if err := ipc.SetClashMode(autoAllTag); err != nil {
 				return fmt.Errorf("failed to set auto mode: %w", err)
->>>>>>> 9546de88
 			}
 			return nil
 		}
@@ -131,35 +121,14 @@
 
 // Disconnect closes the tunnel and all active connections.
 func Disconnect() error {
-<<<<<<< HEAD
 	_, span := otel.Tracer(tracerName).Start(context.Background(), "disconnect")
 	defer span.End()
-	err := libbox.NewStandaloneCommandClient().ServiceClose()
-	if err != nil {
-		return traces.RecordError(span, fmt.Errorf("failed to disconnect: %w", err))
-	}
-	return nil
-=======
 	return ipc.CloseService()
->>>>>>> 9546de88
 }
 
 // selectServer selects the specified server for the tunnel. The tunnel must already be open.
 func selectServer(group, tag string) error {
-<<<<<<< HEAD
-	cc := libbox.NewStandaloneCommandClient()
-	if err := cc.SelectOutbound(group, tag); err != nil {
-		return fmt.Errorf("failed to select server %s/%s: %w", group, tag, err)
-	}
-
-	res, _ := client.SendCmd(libbox.CommandClashMode)
-	if res.ClashMode == group {
-		return nil
-	}
-	if err := cc.SetClashMode(group); err != nil {
-=======
 	if err := ipc.SelectOutbound(group, tag); err != nil {
->>>>>>> 9546de88
 		return fmt.Errorf("failed to select server %s/%s: %w", group, tag, err)
 	}
 	return nil
@@ -195,21 +164,10 @@
 		return s, nil
 	}
 
-<<<<<<< HEAD
-	switch selected {
-	case autoAllTag, autoLanternTag, autoUserTag:
-		s.ActiveServer, err = activeServer(group)
-		if err != nil {
-			return s, traces.RecordError(span, fmt.Errorf("failed to get active server: %w", err))
-		}
-	default:
-		s.ActiveServer = selected
-=======
 	slog.Debug("Tunnel is open, retrieving active server")
 	_, active, err := ipc.GetActiveOutbound()
 	if err != nil {
 		return s, fmt.Errorf("failed to get active server: %w", err)
->>>>>>> 9546de88
 	}
 	s.ActiveServer = active
 	slog.Debug("Tunnel status", "tunnelOpen", s.TunnelOpen, "selectedServer", s.SelectedServer, "activeServer", s.ActiveServer)
@@ -218,18 +176,7 @@
 
 func selectedServer() (string, string, error) {
 	slog.Log(nil, internal.LevelTrace, "Retrieving selected server")
-<<<<<<< HEAD
-	if isOpen() {
-		slog.Log(nil, internal.LevelTrace, "Using command client")
-		res, err := client.SendCmd(libbox.CommandClashMode)
-		if err != nil {
-			slog.Error("Failed to retrieve clash mode", "error", err)
-			return "", "", fmt.Errorf("retrieving clashMode: %w", err)
-		}
-		group := res.ClashMode
-=======
 	if group, tag, err := ipc.GetSelected(); err == nil {
->>>>>>> 9546de88
 		if group == autoAllTag {
 			return autoAllTag, autoAllTag, nil
 		}
@@ -252,79 +199,12 @@
 	return group, tag, nil
 }
 
-<<<<<<< HEAD
-func activeServer(group string) (string, error) {
-	res, err := client.SendCmd(libbox.CommandGroup)
-=======
 func ActiveServer() (group, tag string, err error) {
 	group, tag, err = ipc.GetActiveOutbound()
->>>>>>> 9546de88
 	if err != nil {
 		return "", "", fmt.Errorf("failed to get active server: %w", err)
 	}
-<<<<<<< HEAD
-	groupMap := make(map[string]*libbox.OutboundGroup)
-	for _, g := range res.Groups {
-		groupMap[g.Tag] = g
-	}
-	if group == autoAllTag {
-		if g, ok := groupMap[group]; ok {
-			if g.Selected == autoLanternTag {
-				group = servers.SGLantern
-			} else {
-				group = servers.SGUser
-			}
-		} else {
-			if _, ok = groupMap[autoLanternTag]; ok {
-				group = servers.SGLantern
-			} else {
-				group = servers.SGUser
-			}
-		}
-	}
-	return resolveActive(groupMap, group)
-}
-
-func resolveActive(groupMap map[string]*libbox.OutboundGroup, group string) (string, error) {
-	g, ok := groupMap[group]
-	if !ok {
-		return "", errors.New("group not found: " + group)
-	}
-	selected := g.Selected
-	for _, item := range g.ItemList {
-		if item.Tag == selected {
-			if item.Type != "urltest" {
-				return item.Tag, nil
-			}
-			if _, ok := groupMap[item.Tag]; ok {
-				return resolveActive(groupMap, item.Tag)
-			}
-			// urltest group missing: return first non-urltest item
-			for _, i := range g.ItemList {
-				if i.Type != "urltest" {
-					return i.Tag, nil
-				}
-			}
-			return "", errors.New("no non-urltest item found in group: " + group)
-		}
-	}
-	return "", errors.New("selected item not found: " + selected)
-}
-
-func getOutboundGroup(group string) (*libbox.OutboundGroup, error) {
-	res, err := client.SendCmd(libbox.CommandGroup)
-	if err != nil {
-		return nil, fmt.Errorf("sending groups cmd: %w", err)
-	}
-	for _, g := range res.Groups {
-		if g.Tag == group {
-			return g, nil
-		}
-	}
-	return nil, fmt.Errorf("group not found: %s", group)
-=======
 	return group, tag, nil
->>>>>>> 9546de88
 }
 
 // ActiveConnections returns a list of currently active connections, ordered from newest to oldest.
@@ -337,31 +217,6 @@
 		return nil, fmt.Errorf("failed to get active connections: %w", err)
 	}
 
-<<<<<<< HEAD
-	connections = slices.DeleteFunc(connections, func(c Connection) bool {
-		return c.ClosedAt != 0
-	})
-
-	return connections, nil
-}
-
-func Connections() ([]Connection, error) {
-	res, err := client.SendCmd(libbox.CommandConnections)
-	if err != nil {
-		return nil, fmt.Errorf("failed to get connections: %w", err)
-	}
-	if res.Connections == nil {
-		return nil, errors.New("no connections found")
-	}
-	res.Connections.FilterState(libbox.ConnectionStateAll)
-	res.Connections.SortByDate()
-	var connections []Connection
-	iter := res.Connections.Iterator()
-	for iter.HasNext() {
-		conn := *(iter.Next())
-		connections = append(connections, conn)
-	}
-=======
 	connections = slices.DeleteFunc(connections, func(c ipc.Connection) bool {
 		return c.ClosedAt != 0
 	})
@@ -376,6 +231,5 @@
 	if err != nil {
 		return nil, fmt.Errorf("failed to get connections: %w", err)
 	}
->>>>>>> 9546de88
 	return connections, nil
 }