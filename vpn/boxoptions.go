package vpn

import (
	"bytes"
	stdjson "encoding/json"
	"errors"
	"fmt"
	"io/fs"
	"log/slog"
	"net/netip"
	"os"
	"path/filepath"
	"time"

	box "github.com/getlantern/lantern-box"
	lbC "github.com/getlantern/lantern-box/constant"
	lbO "github.com/getlantern/lantern-box/option"
	C "github.com/sagernet/sing-box/constant"
	O "github.com/sagernet/sing-box/option"
	dns "github.com/sagernet/sing-dns"
	"github.com/sagernet/sing/common/json"
	"github.com/sagernet/sing/common/json/badoption"

	"github.com/getlantern/radiance/common"
	"github.com/getlantern/radiance/config"
	"github.com/getlantern/radiance/internal"
	"github.com/getlantern/radiance/servers"
)

const (
	autoAllTag = "auto"

	autoLanternTag = "auto-lantern"
	autoUserTag    = "auto-user"

	urlTestInterval    = 3 * time.Minute // must be less than urlTestIdleTimeout
	urlTestIdleTimeout = 15 * time.Minute

	cacheID       = "lantern"
	cacheFileName = "lantern.cache"

	directTag  = "direct-domains"
	directFile = directTag + ".json"
)

// this is the base options that is need for everything to work correctly. this should not be
// changed unless you know what you're doing.
func baseOpts(basePath string) O.Options {
	splitTunnelPath := filepath.Join(basePath, splitTunnelFile)
	directPath := filepath.Join(basePath, directFile)
	adBlockPath := filepath.Join(basePath, adBlockFile)

	// Write the domains to access directly to a file to disk.
	if err := os.WriteFile(directPath, []byte(inlineDirectRuleSet), 0644); err != nil {
		slog.Warn("Failed to write inline direct rule set to file", "path", directPath, "error", err)
	} else {
		slog.Info("Wrote inline direct rule set to file", "path", directPath)
	}

<<<<<<< HEAD
	if err := newAdBlocker(basePath).save(); err != nil {
		slog.Warn("Failed to save default adblock rule set", "path", adBlockPath, "error", err)
	}

	// For whatever reason, sing-box seems to append the path to the base path on Windows, so we
	// just use the file names directly.
	if common.IsWindows() {
		splitTunnelPath = splitTunnelFile
		directPath = directFile
		adBlockPath = adBlockFile
		slog.Info("Adjusted split tunnel and direct paths for Windows",
			"splitTunnelPath", splitTunnelPath,
			"directPath", directPath,
			"adBlockPath", adBlockPath)
	}

=======
>>>>>>> fa229335
	return O.Options{
		Log: &O.LogOptions{
			Level:        "debug",
			Output:       "lantern-box.log",
			Timestamp:    true,
			DisableColor: true,
		},
		DNS: &O.DNSOptions{
			RawDNSOptions: O.RawDNSOptions{
				Servers: []O.DNSServerOptions{
					newDNSServerOptions(C.DNSTypeTLS, "dns-google-dot", "8.8.4.4", ""),
					newDNSServerOptions(C.DNSTypeTLS, "dns-cloudflare-dot", "1.1.1.1", ""),
					newDNSServerOptions(C.DNSTypeLocal, "local", "", ""),
					newDNSServerOptions(C.DNSTypeTLS, "dns-sb-dot", "185.222.222.222", ""),
					newDNSServerOptions(C.DNSTypeHTTPS, "dns-google-doh", "dns.google", "dns-google-dot"),
					newDNSServerOptions(C.DNSTypeHTTPS, "dns-cloudflare-doh", "cloudflare-dns.com", "dns-cloudflare-dot"),
					newDNSServerOptions(C.DNSTypeHTTPS, "dns-sb-doh", "doh.dns.sb", "dns-sb-dot"),
				},
				DNSClientOptions: O.DNSClientOptions{
					Strategy: O.DomainStrategy(dns.DomainStrategyUseIPv4),
				},
			},
		},
		Inbounds: []O.Inbound{
			{
				Type: "tun",
				Tag:  "tun-in",
				Options: &O.TunInboundOptions{
					InterfaceName: "utun225",
					Address: []netip.Prefix{
						netip.MustParsePrefix("10.10.1.1/30"),
						netip.MustParsePrefix("fdf0:f3e1:0fdd::1/126"),
					},
					AutoRoute:   true,
					StrictRoute: true,
					MTU:         1500,
				},
			},
		},
		Outbounds: []O.Outbound{
			{
				Type:    C.TypeDirect,
				Tag:     "direct",
				Options: &O.DirectOutboundOptions{},
			},
			{
				Type:    C.TypeBlock,
				Tag:     "block",
				Options: &O.StubOptions{},
			},
		},
		Route: &O.RouteOptions{
			AutoDetectInterface: true,
			Rules:               baseRoutingRules(),
			RuleSet: []O.RuleSet{
				{
					Type: C.RuleSetTypeLocal,
					Tag:  splitTunnelTag,
					LocalOptions: O.LocalRuleSet{
						Path: splitTunnelPath,
					},
					Format: C.RuleSetFormatSource,
				},
				{
					Type: C.RuleSetTypeLocal,
					Tag:  directTag,
					LocalOptions: O.LocalRuleSet{
						Path: directPath,
					},
					Format: C.RuleSetFormatSource,
				},
				{
					Type: C.RuleSetTypeLocal,
					Tag:  adBlockTag,
					LocalOptions: O.LocalRuleSet{
						Path: adBlockPath,
					},
					Format: C.RuleSetFormatSource,
				},
			},
		},
		Experimental: &O.ExperimentalOptions{
			ClashAPI: &O.ClashAPIOptions{
				DefaultMode:        servers.SGLantern,
				ModeList:           []string{servers.SGLantern, servers.SGUser, autoAllTag},
				ExternalController: "", // intentionally left empty
			},
			CacheFile: &O.CacheFileOptions{
				Enabled: true,
				Path:    cacheFileName,
				CacheID: cacheID,
			},
		},
	}
}

func baseRoutingRules() []O.Rule {
	// routing rules are evaluated in the order they are defined and the first matching rule
	// is applied. So order is important here.
	// The rules MUST be in this order to ensure proper functionality:
	// 1.   Enable traffic sniffing
	// 2.   Hijack DNS to allow sing-box to handle DNS requests
	// 3.   Route private IPs to direct outbound
	// 4.   Split tunnel rule
	// 5.   Ad-block rule
	// 6.   Bypass Lantern process traffic (not on mobile)
	// 7.   rules from config file (added in buildOptions)
	// 8-10. Group rules for auto, lantern, and user (added in buildOptions)
	// 11.  Catch-all blocking rule (added in buildOptions). This ensures that any traffic not covered
	//      by previous rules does not automatically bypass the VPN.
	//
	// * DO NOT change the order of these rules unless you know what you're doing. Changing these
	//   rules or their order can break certain functionalities like DNS resolution, smart connect,
	//   or split tunneling.
	//
	// The default rule type uses the following matching logic:
	// (domain || domain_suffix || domain_keyword || domain_regex || geosite || geoip || ip_cidr || ip_is_private) &&
	// (port || port_range) &&
	// (source_geoip || source_ip_cidr || source_ip_is_private) &&
	// (source_port || source_port_range) &&
	// other fields
	//
	// rule-sets are merged into the appropriate fields before evaluation instead of being evaluated separately.
	rules := []O.Rule{
		{
			Type: C.RuleTypeDefault,
			DefaultOptions: O.DefaultRule{
				RawDefaultRule: O.RawDefaultRule{},
				RuleAction: O.RuleAction{
					Action: C.RuleActionTypeSniff,
				},
			},
		},
		{
			Type: C.RuleTypeDefault,
			DefaultOptions: O.DefaultRule{
				RawDefaultRule: O.RawDefaultRule{
					Protocol: []string{"dns"},
				},
				RuleAction: O.RuleAction{
					Action: C.RuleActionTypeHijackDNS,
				},
			},
		},
		{
			Type: C.RuleTypeDefault,
			DefaultOptions: O.DefaultRule{
				RawDefaultRule: O.RawDefaultRule{
					IPIsPrivate: true,
				},
				RuleAction: O.RuleAction{
					Action: C.RuleActionTypeRoute,
					RouteOptions: O.RouteActionOptions{
						Outbound: "direct",
					},
				},
			},
		},
		{ // split tunnel rule
			Type: C.RuleTypeDefault,
			DefaultOptions: O.DefaultRule{
				RawDefaultRule: O.RawDefaultRule{
					RuleSet: []string{splitTunnelTag, directTag},
				},
				RuleAction: O.RuleAction{
					Action: C.RuleActionTypeRoute,
					RouteOptions: O.RouteActionOptions{
						Outbound: "direct",
					},
				},
			},
		},
		{ // ad-block rule
			Type: C.RuleTypeDefault,
			DefaultOptions: O.DefaultRule{
				RawDefaultRule: O.RawDefaultRule{
					RuleSet: []string{adBlockTag},
				},
				RuleAction: O.RuleAction{
					Action: C.RuleActionTypeRoute,
					RouteOptions: O.RouteActionOptions{
						Outbound: "block",
					},
				},
			},
		},
	}
	if !common.IsAndroid() && !common.IsIOS() {
		rules = append(rules, O.Rule{
			Type: C.RuleTypeDefault,
			DefaultOptions: O.DefaultRule{
				RawDefaultRule: O.RawDefaultRule{
					ProcessPathRegex: lanternRegexForPlatform(),
				},
				RuleAction: O.RuleAction{
					Action: C.RuleActionTypeRoute,
					RouteOptions: O.RouteActionOptions{
						Outbound: "direct",
					},
				},
			},
		})
	}
	return rules
}

// buildOptions builds the box options using the config options and user servers.
func buildOptions(group, path string) (O.Options, error) {
	slog.Log(nil, internal.LevelTrace, "Starting buildOptions", "group", group, "path", path)

	opts := baseOpts(path)
	slog.Debug("Base options initialized")

	// update default options and paths
	opts.Experimental.CacheFile.Path = filepath.Join(path, cacheFileName)
	opts.Experimental.ClashAPI.DefaultMode = group

	slog.Log(nil, internal.LevelTrace, "Updated default options and paths",
		"cacheFilePath", opts.Experimental.CacheFile.Path,
		"clashAPIDefaultMode", opts.Experimental.ClashAPI.DefaultMode,
	)

	// platform-specific overrides
	switch common.Platform {
	case "android":
		opts.Route.OverrideAndroidVPN = true
		slog.Debug("Android platform detected, OverrideAndroidVPN set to true")
	case "linux":
		opts.Inbounds[0].Options.(*O.TunInboundOptions).AutoRedirect = true
		slog.Debug("Linux platform detected, AutoRedirect set to true")
	}

	// Load config file
	confPath := filepath.Join(path, common.ConfigFileName)
	slog.Debug("Loading config file", "confPath", confPath)
	configOpts, err := loadConfigOptions(confPath)
	if err != nil {
		slog.Error("Failed to load config options", "error", err)
		return O.Options{}, err
	}

	var lanternTags []string
	switch {
	case len(configOpts.RawMessage) == 0:
		slog.Info("No config found at", "path", confPath)
	case len(configOpts.Outbounds) == 0 && len(configOpts.Endpoints) == 0:
		slog.Warn("Config loaded but no outbounds or endpoints found")
		fallthrough // Proceed to merge with base options
	default:
		lanternTags = mergeAndCollectTags(&opts, &configOpts)
		slog.Debug("Merged config options", "tags", lanternTags)
	}
	appendGroupOutbounds(&opts, servers.SGLantern, autoLanternTag, lanternTags)

	// Load user servers
	slog.Debug("Loading user servers")
	userOpts, err := loadUserOptions(path)
	if err != nil {
		slog.Error("Failed to load user servers", "error", err)
		return O.Options{}, err
	}
	var userTags []string
	if len(userOpts.Outbounds) == 0 && len(userOpts.Endpoints) == 0 {
		slog.Info("No user servers found")
	} else {
		userTags = mergeAndCollectTags(&opts, &userOpts)
		slog.Debug("Merged user server options", "tags", userTags)
	}
	appendGroupOutbounds(&opts, servers.SGUser, autoUserTag, userTags)

	// Add auto all outbound
	opts.Outbounds = append(opts.Outbounds, urlTestOutbound(autoAllTag, []string{autoLanternTag, autoUserTag}))

	// Add routing rules for the groups
	opts.Route.Rules = append(opts.Route.Rules, groupRule(autoAllTag))
	opts.Route.Rules = append(opts.Route.Rules, groupRule(servers.SGLantern))
	opts.Route.Rules = append(opts.Route.Rules, groupRule(servers.SGUser))

	// catch-all rule to ensure no fallthrough
	opts.Route.Rules = append(opts.Route.Rules, catchAllBlockerRule())

	slog.Debug("Finished building options")

	if common.Dev() {
		// write box options
		// we can ignore the errors here since the tunnel will error out anyway if something is wrong
		buf, _ := json.MarshalContext(box.BaseContext(), opts)
		var b bytes.Buffer
		stdjson.Indent(&b, buf, "", "  ")
		os.WriteFile(filepath.Join(path, "debug-lantern-box-options.json"), b.Bytes(), 0644)
	}
	return opts, nil
}

///////////////////////
// Helper functions //
//////////////////////

func loadConfigOptions(confPath string) (O.Options, error) {
	content, err := os.ReadFile(confPath)
	if err != nil && !errors.Is(err, fs.ErrNotExist) {
		return O.Options{}, fmt.Errorf("read config file: %w", err)
	}
	if len(content) == 0 {
		return O.Options{}, nil
	}
	slog.Log(nil, internal.LevelTrace, "Config file found, unmarshalling", "config", content)
	cfg, err := json.UnmarshalExtendedContext[config.Config](box.BaseContext(), content)
	if err != nil {
		return O.Options{}, fmt.Errorf("unmarshal config: %w", err)
	}
	conf := cfg.ConfigResponse

	c := conf
	c.Options.RawMessage = nil
	slog.Log(nil, internal.LevelTrace, "Loaded config", "config", c)

	return conf.Options, nil
}

func loadUserOptions(path string) (O.Options, error) {
	mgr, err := servers.NewManager(path)
	if err != nil {
		return O.Options{}, fmt.Errorf("server manager: %w", err)
	}
	u := mgr.Servers()[servers.SGUser]
	return O.Options{Outbounds: u.Outbounds, Endpoints: u.Endpoints}, nil
}

// mergeAndCollectTags merges src into dst and returns all outbound/endpoint tags from src.
func mergeAndCollectTags(dst, src *O.Options) []string {
	dst.Outbounds = append(dst.Outbounds, src.Outbounds...)
	dst.Endpoints = append(dst.Endpoints, src.Endpoints...)

	if src.Route != nil {
		dst.Route.Rules = append(dst.Route.Rules, src.Route.Rules...)
		dst.Route.RuleSet = append(dst.Route.RuleSet, src.Route.RuleSet...)
	}
	if src.DNS != nil {
		dst.DNS.Servers = append(dst.DNS.Servers, src.DNS.Servers...)
	}

	var tags []string
	for _, out := range src.Outbounds {
		tags = append(tags, out.Tag)
	}
	for _, ep := range src.Endpoints {
		tags = append(tags, ep.Tag)
	}
	return tags
}

func appendGroupOutbounds(opts *O.Options, serverGroup, autoTag string, tags []string) {
	opts.Outbounds = append(opts.Outbounds, urlTestOutbound(autoTag, tags))
	opts.Outbounds = append(opts.Outbounds, selectorOutbound(serverGroup, append([]string{autoTag}, tags...)))
	slog.Log(
		nil, internal.LevelTrace, "Added group outbounds",
		"serverGroup", serverGroup,
		"tags", tags,
		"outbounds", opts.Outbounds[len(opts.Outbounds)-2:],
	)
}

func groupAutoTag(group string) string {
	switch group {
	case servers.SGLantern:
		return autoLanternTag
	case servers.SGUser:
		return autoUserTag
	case "all", "":
		return autoAllTag
	default:
		return ""
	}
}

func urlTestOutbound(tag string, outbounds []string) O.Outbound {
	return O.Outbound{
		Type: lbC.TypeMutableURLTest,
		Tag:  tag,
		Options: &lbO.MutableURLTestOutboundOptions{
			Outbounds:   outbounds,
			URL:         "https://google.com/generate_204",
			Interval:    badoption.Duration(urlTestInterval),
			IdleTimeout: badoption.Duration(urlTestIdleTimeout),
		},
	}
}

func selectorOutbound(group string, outbounds []string) O.Outbound {
	return O.Outbound{
		Type: lbC.TypeMutableSelector,
		Tag:  group,
		Options: &lbO.MutableSelectorOutboundOptions{
			Outbounds: outbounds,
		},
	}
}

func groupRule(group string) O.Rule {
	return O.Rule{
		Type: C.RuleTypeDefault,
		DefaultOptions: O.DefaultRule{
			RawDefaultRule: O.RawDefaultRule{
				ClashMode: group,
			},
			RuleAction: O.RuleAction{
				Action: C.RuleActionTypeRoute,
				RouteOptions: O.RouteActionOptions{
					Outbound: group,
				},
			},
		},
	}
}

func catchAllBlockerRule() O.Rule {
	return O.Rule{
		Type: C.RuleTypeDefault,
		DefaultOptions: O.DefaultRule{
			RawDefaultRule: O.RawDefaultRule{},
			RuleAction: O.RuleAction{
				Action: C.RuleActionTypeReject,
			},
		},
	}
}

// lanternRegexForPlatform returns the regex patterns to match Lantern process path for the current platform. We want this
// to be as limited as possible to avoid cases where other applications can bypass the VPN.
func lanternRegexForPlatform() []string {
	switch common.Platform {
	case "windows":
		return []string{
			`(?i)^C:\\Program Files\\Lantern\\lantern\.exe$`,
			`(?i)^C:\\Program Files( \(x86\))?\\Lantern\\lantern\.exe$`,
			`(?i)^C:\\Users\\[^\\]+\\AppData\\Local\\Programs\\Lantern\\lantern\.exe$`,
			`(?i)^C:\\Users\\[^\\]+\\AppData\\Roaming\\Lantern\\lantern\.exe$`,
		}
	case "darwin":
		return []string{`(?i)^/Lantern.app/Contents/MacOS/lantern$`}
	case "linux":
		return []string{
			`(?i)^/opt/lantern/lantern$`,
			`(?i)^/usr/bin/lantern$`,
			`(?i)^/usr/local/bin/lantern$`,
			`(?i)^/home/.+/(lantern/(bin/)?)?lantern$`,
		}
	default:
		return []string{}
	}
}

func newDNSServerOptions(typ, tag, server, domainResolver string) O.DNSServerOptions {
	var serverOpts any
	remoteOpts := O.RemoteDNSServerOptions{
		DNSServerAddressOptions: O.DNSServerAddressOptions{
			Server: server,
		},
	}
	if domainResolver != "" {
		remoteOpts.LocalDNSServerOptions = O.LocalDNSServerOptions{
			DialerOptions: O.DialerOptions{
				DomainResolver: &O.DomainResolveOptions{
					Server: domainResolver,
				},
			},
		}
	}
	switch typ {
	case C.DNSTypeTCP, C.DNSTypeUDP:
		serverOpts = remoteOpts
	case C.DNSTypeTLS:
		serverOpts = &O.RemoteTLSDNSServerOptions{
			RemoteDNSServerOptions: remoteOpts,
		}
	case C.DNSTypeHTTPS:
		serverOpts = &O.RemoteHTTPSDNSServerOptions{
			RemoteTLSDNSServerOptions: O.RemoteTLSDNSServerOptions{
				RemoteDNSServerOptions: remoteOpts,
			},
		}
	default:
		serverOpts = &O.LocalDNSServerOptions{}
	}

	return O.DNSServerOptions{
		Tag:     tag,
		Type:    typ,
		Options: serverOpts,
	}
}

// These are embedded domains that should always bypass the VPN.
var inlineDirectRuleSet string = `
{
  "version": 3,
  "rules": [
    {
      "domain_suffix": [
        "iantem.io",
        "api.getiantem.org",
        "a248.e.akamai.net",
        "cloudfront.net",
        "raw.githubusercontent.com"
      ]
    }
  ]
}
`<|MERGE_RESOLUTION|>--- conflicted
+++ resolved
@@ -57,7 +57,6 @@
 		slog.Info("Wrote inline direct rule set to file", "path", directPath)
 	}
 
-<<<<<<< HEAD
 	if err := newAdBlocker(basePath).save(); err != nil {
 		slog.Warn("Failed to save default adblock rule set", "path", adBlockPath, "error", err)
 	}
@@ -74,8 +73,6 @@
 			"adBlockPath", adBlockPath)
 	}
 
-=======
->>>>>>> fa229335
 	return O.Options{
 		Log: &O.LogOptions{
 			Level:        "debug",
