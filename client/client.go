package client

import (
	"context"
	"errors"
	"fmt"
	"log/slog"
	"path/filepath"
	"slices"
	"sync"
	"time"

	"github.com/sagernet/sing-box/constant"
	"github.com/sagernet/sing-box/experimental/libbox"
	"github.com/sagernet/sing-box/option"
	"github.com/sagernet/sing/common/json"

	"github.com/getlantern/sing-box-extensions/ruleset"

	"github.com/getlantern/radiance/client/boxoptions"
	boxservice "github.com/getlantern/radiance/client/service"
)

var (
	client   *vpnClient
	clientMu sync.Mutex
)

type Options struct {
	DataDir  string
	PlatIfce libbox.PlatformInterface
	// EnableSplitTunneling is the initial state of split tunneling when the service starts
	EnableSplitTunneling bool
}

type VPNClient interface {
	Start() error
	Stop() error
	Pause(dur time.Duration) error
	Resume()
	StartVPN() error
	StopVPN() error
	ConnectionStatus() bool
	PauseVPN(dur time.Duration) error
	ResumeVPN()
<<<<<<< HEAD
	AddCustomServer(tag string, cfg boxservice.ServerConnectConfig) error
	SelectCustomServer(tag string) error
	RemoveCustomServer(tag string) error
=======
	SplitTunnelHandler() *SplitTunnel
>>>>>>> 4562ec67
}

type vpnClient struct {
	boxService         *boxservice.BoxService
	splitTunnelHandler *SplitTunnel
	started            bool
	connected          bool
}

// NewVPNClient creates a new VPNClient instance if one does not already exist, otherwise returns
// the existing instance. logDir is the path where the log file will be written. logDir can be
// set to "stdout" to write logs to stdout. platIfce is the platform interface used to
// interact with the underlying platform on iOS and Android. On other platforms, it is ignored and
// can be nil.
<<<<<<< HEAD
func NewVPNClient(dataDir, logDir string, platIfce libbox.PlatformInterface) (VPNClient, error) {
=======
func NewVPNClient(opts Options, logDir string) (VPNClient, error) {
>>>>>>> 4562ec67
	clientMu.Lock()
	defer clientMu.Unlock()
	if client != nil {
		return client, nil
	}

	// TODO: We should be fetching the options from the server.
	logOutput := filepath.Join(logDir, "lantern-box.log")
	boxOpts := boxoptions.Options(logOutput)

	rsMgr := ruleset.NewManager()
	splitTun, stRule, stRuleset, err := initSplitTunnel(rsMgr, opts.DataDir, opts.EnableSplitTunneling)
	if err != nil {
		return nil, fmt.Errorf("split tunnel handler: %w", err)
	}
	// inject split tunnel routing rule and ruleset into the routing table
	// the split tunnel routing rule needs to be the first rule with the "route" rule action so it's
	// evaluated first. we're assuming the sniff action rule is at index 0, so we're inserting at
	// index 1
	boxOpts.Route = injectRouteRules(boxOpts.Route, 1, []option.Rule{*stRule}, []option.RuleSet{*stRuleset})

	buf, err := json.Marshal(boxOpts)
	if err != nil {
		return nil, err
	}

<<<<<<< HEAD
	b, err := boxservice.New(string(buf), dataDir, logOutput, platIfce)
=======
	b, err := boxservice.New(string(buf), opts.DataDir, opts.PlatIfce, rsMgr)
>>>>>>> 4562ec67
	if err != nil {
		return nil, err
	}

	client = &vpnClient{
		boxService:         b,
		splitTunnelHandler: splitTun,
	}
	return client, nil
}

// Start starts the VPN client
func (c *vpnClient) StartVPN() error {
	clientMu.Lock()
	defer clientMu.Unlock()
	if c.started {
		return errors.New("VPN client is already running")
	}

	slog.Debug("Starting VPN client")
	if c.boxService == nil {
		return errors.New("box service is not initialized")
	}
	err := c.boxService.Start()
	if err != nil {
		return err
	}

	c.started = true
	return nil
}

// Stop stops the VPN client and closes the TUN device
func (c *vpnClient) StopVPN() error {
	clientMu.Lock()
	defer clientMu.Unlock()
	if !c.started {
		return errors.New("VPN client is not running")
	}

	slog.Debug("Stopping VPN client")
	ctx, cancel := context.WithTimeout(context.Background(), time.Second*30)
	var err error
	go func() {
		err = c.boxService.Close()
		cancel()
	}()
	<-ctx.Done()
	if errors.Is(ctx.Err(), context.DeadlineExceeded) {
		return errors.New("box did not stop in time")
	}
	return err
}

// ConnectionStatus returns the connection status of the VPN client
func (c *vpnClient) ConnectionStatus() bool {
	clientMu.Lock()
	defer clientMu.Unlock()
	return c.started && c.connected
}

func (c *vpnClient) setConnectionStatus(connected bool) {
	clientMu.Lock()
	defer clientMu.Unlock()
	c.connected = connected
}

func parseConfig(ctx context.Context, configContent string) (option.Options, error) {
	options, err := json.UnmarshalExtendedContext[option.Options](ctx, []byte(configContent))
	if err != nil {
		return option.Options{}, fmt.Errorf("unmarshal config: %w", err)
	}
	return options, nil
}

// Pause pauses the VPN client for the specified duration
func (c *vpnClient) PauseVPN(dur time.Duration) error {
	slog.Info("Pausing VPN for", "duration", dur)
	return c.boxService.Pause(dur)
}

// Resume resumes the VPN client
func (c *vpnClient) ResumeVPN() {
	slog.Info("Resuming VPN client")
	c.boxService.Wake()
}

<<<<<<< HEAD
func (c *vpnClient) AddCustomServer(tag string, cfg boxservice.ServerConnectConfig) error {
	return c.boxService.AddCustomServer(tag, cfg)
}

func (c *vpnClient) SelectCustomServer(tag string) error {
	return c.boxService.SelectCustomServer(tag)
}

func (c *vpnClient) RemoveCustomServer(tag string) error {
	return c.boxService.RemoveCustomServer(tag)
=======
func (c *vpnClient) SplitTunnelHandler() *SplitTunnel {
	return c.splitTunnelHandler
}

const (
	SplitTunnelTag    = "split-tunnel"
	SplitTunnelFormat = constant.RuleSetFormatSource // file will be saved as json
)

type SplitTunnel = ruleset.MutableRuleSet

// initSplitTunnel initializes the split tunnel ruleset handler. It retrieves an existing mutable
// ruleset associated with the SplitTunnelTag or creates a new one if it doesn't exist. dataDir is
// the directory where the ruleset data is stored. The initial state is determined by the enabled
// parameter.
func initSplitTunnel(mgr *ruleset.Manager, dataDir string, enabled bool) (*SplitTunnel, *option.Rule, *option.RuleSet, error) {
	rs := mgr.MutableRuleSet(SplitTunnelTag)
	if rs == nil {
		var err error
		rs, err = mgr.NewMutableRuleSet(dataDir, SplitTunnelTag, SplitTunnelFormat, enabled)
		if err != nil {
			return nil, nil, nil, err
		}
	}
	rRule := ruleset.BaseRouteRule(SplitTunnelTag, "direct")
	rRuleset := ruleset.LocalRuleSet(SplitTunnelTag, rs.RuleFilePath(), SplitTunnelFormat)
	return (*SplitTunnel)(rs), &rRule, &rRuleset, nil
}

// injectRouteRules injects the given rules and rulesets into routeOpts. atIdx specifies the index
// at which to insert the rules. rulesets are just appended to the end of the ruleset list as their
// order doesn't matter.
func injectRouteRules(routeOpts *option.RouteOptions, atIdx int, rules []option.Rule, rulesets []option.RuleSet) *option.RouteOptions {
	if atIdx > len(routeOpts.Rules) {
		atIdx = len(routeOpts.Rules)
	}
	routeOpts.Rules = slices.Insert(routeOpts.Rules, atIdx, rules...)
	if routeOpts.RuleSet == nil {
		routeOpts.RuleSet = rulesets
	} else {
		routeOpts.RuleSet = append(routeOpts.RuleSet, rulesets...)
	}
	return routeOpts
>>>>>>> 4562ec67
}<|MERGE_RESOLUTION|>--- conflicted
+++ resolved
@@ -12,6 +12,7 @@
 
 	"github.com/sagernet/sing-box/constant"
 	"github.com/sagernet/sing-box/experimental/libbox"
+	"github.com/sagernet/sing-box/log"
 	"github.com/sagernet/sing-box/option"
 	"github.com/sagernet/sing/common/json"
 
@@ -43,13 +44,10 @@
 	ConnectionStatus() bool
 	PauseVPN(dur time.Duration) error
 	ResumeVPN()
-<<<<<<< HEAD
+	SplitTunnelHandler() *SplitTunnel
 	AddCustomServer(tag string, cfg boxservice.ServerConnectConfig) error
 	SelectCustomServer(tag string) error
 	RemoveCustomServer(tag string) error
-=======
-	SplitTunnelHandler() *SplitTunnel
->>>>>>> 4562ec67
 }
 
 type vpnClient struct {
@@ -64,11 +62,7 @@
 // set to "stdout" to write logs to stdout. platIfce is the platform interface used to
 // interact with the underlying platform on iOS and Android. On other platforms, it is ignored and
 // can be nil.
-<<<<<<< HEAD
-func NewVPNClient(dataDir, logDir string, platIfce libbox.PlatformInterface) (VPNClient, error) {
-=======
 func NewVPNClient(opts Options, logDir string) (VPNClient, error) {
->>>>>>> 4562ec67
 	clientMu.Lock()
 	defer clientMu.Unlock()
 	if client != nil {
@@ -78,6 +72,13 @@
 	// TODO: We should be fetching the options from the server.
 	logOutput := filepath.Join(logDir, "lantern-box.log")
 	boxOpts := boxoptions.Options(logOutput)
+
+	logFactory, err := log.New(log.Options{
+		Options: *boxOpts.Log,
+	})
+	if err != nil {
+		return nil, fmt.Errorf("failed to create log factory: %w", err)
+	}
 
 	rsMgr := ruleset.NewManager()
 	splitTun, stRule, stRuleset, err := initSplitTunnel(rsMgr, opts.DataDir, opts.EnableSplitTunneling)
@@ -95,11 +96,7 @@
 		return nil, err
 	}
 
-<<<<<<< HEAD
-	b, err := boxservice.New(string(buf), dataDir, logOutput, platIfce)
-=======
 	b, err := boxservice.New(string(buf), opts.DataDir, opts.PlatIfce, rsMgr)
->>>>>>> 4562ec67
 	if err != nil {
 		return nil, err
 	}
@@ -187,7 +184,6 @@
 	c.boxService.Wake()
 }
 
-<<<<<<< HEAD
 func (c *vpnClient) AddCustomServer(tag string, cfg boxservice.ServerConnectConfig) error {
 	return c.boxService.AddCustomServer(tag, cfg)
 }
@@ -198,7 +194,8 @@
 
 func (c *vpnClient) RemoveCustomServer(tag string) error {
 	return c.boxService.RemoveCustomServer(tag)
-=======
+}
+
 func (c *vpnClient) SplitTunnelHandler() *SplitTunnel {
 	return c.splitTunnelHandler
 }
@@ -242,5 +239,4 @@
 		routeOpts.RuleSet = append(routeOpts.RuleSet, rulesets...)
 	}
 	return routeOpts
->>>>>>> 4562ec67
 }