package client

import (
	"context"
	"errors"
	"fmt"
	"log/slog"
	"path/filepath"
	"sync"
	"time"

	"github.com/sagernet/sing-box/experimental/libbox"
	"github.com/sagernet/sing-box/option"
	"github.com/sagernet/sing/common/json"

	"github.com/getlantern/radiance/client/boxoptions"
	boxservice "github.com/getlantern/radiance/client/service"
)

var (
	client   *vpnClient
	clientMu sync.Mutex
)

type VPNClient interface {
<<<<<<< HEAD
	Start() error
	Stop() error
	Pause(dur time.Duration) error
	Resume()
	AddCustomServer(tag string, cfg boxservice.ServerConnectConfig) error
	SelectCustomServer(tag string) error
	RemoveCustomServer(tag string) error
=======
	StartVPN() error
	StopVPN() error
	ConnectionStatus() bool
	PauseVPN(dur time.Duration) error
	ResumeVPN()
>>>>>>> 1888acb0
}

type vpnClient struct {
	boxService *boxservice.BoxService
	started    bool
	connected  bool
}

// NewVPNClient creates a new VPNClient instance if one does not already exist, otherwise returns
// the existing instance. logDir is the path where the log file will be written. logDir can be
// set to "stdout" to write logs to stdout. platIfce is the platform interface used to
// interact with the underlying platform on iOS and Android. On other platforms, it is ignored and
// can be nil.
func NewVPNClient(dataDir, logDir string, platIfce libbox.PlatformInterface) (VPNClient, error) {
	clientMu.Lock()
	defer clientMu.Unlock()
	if client != nil {
		return client, nil
	}

	// TODO: We should be fetching the options from the server.
	logOutput := filepath.Join(logDir, "lantern-box.log")
	opts := boxoptions.Options(logOutput)
	buf, err := json.Marshal(opts)
	if err != nil {
		return nil, err
	}

	b, err := boxservice.New(string(buf), dataDir, logOutput, platIfce)
	if err != nil {
		return nil, err
	}
	client = &vpnClient{
		boxService: b,
	}
	return client, nil
}

// Start starts the VPN client
func (c *vpnClient) StartVPN() error {
	clientMu.Lock()
	defer clientMu.Unlock()
	if c.started {
		return errors.New("VPN client is already running")
	}

	slog.Debug("Starting VPN client")
	if c.boxService == nil {
		return errors.New("box service is not initialized")
	}
	err := c.boxService.Start()
	if err != nil {
		return err
	}

	c.started = true
	return nil
}

// Stop stops the VPN client and closes the TUN device
func (c *vpnClient) StopVPN() error {
	clientMu.Lock()
	defer clientMu.Unlock()
	if !c.started {
		return errors.New("VPN client is not running")
	}

	slog.Debug("Stopping VPN client")
	ctx, cancel := context.WithTimeout(context.Background(), time.Second*30)
	var err error
	go func() {
		err = c.boxService.Close()
		cancel()
	}()
	<-ctx.Done()
	if errors.Is(ctx.Err(), context.DeadlineExceeded) {
		return errors.New("box did not stop in time")
	}
	return err
}

// ConnectionStatus returns the connection status of the VPN client
func (c *vpnClient) ConnectionStatus() bool {
	clientMu.Lock()
	defer clientMu.Unlock()
	return c.started && c.connected
}

func (c *vpnClient) setConnectionStatus(connected bool) {
	clientMu.Lock()
	defer clientMu.Unlock()
	c.connected = connected

	// TODO: why is this here?? this is going to create a goroutine every time the connection status
	// changes. Also, the defer gets called immediately after the go routine is created because there
	// are no other statements and you can only recover from panics in the goroutine calling recover.
	// So, this isn't doing anything.

	// // send notifications in a separate goroutine to avoid blocking the Radiance main loop
	// go func() {
	// 	// Recover from panics to avoid crashing the Radiance main loop
	// 	defer func() {
	// 		if r := recover(); r != nil {
	// 			log.Error("Recovered from panic", "error", r)
	// 			reporting.PanicListener(fmt.Sprintf("Recovered from panic: %v", r))
	// 		}
	// 	}()
	// }()
}

func parseConfig(ctx context.Context, configContent string) (option.Options, error) {
	options, err := json.UnmarshalExtendedContext[option.Options](ctx, []byte(configContent))
	if err != nil {
		return option.Options{}, fmt.Errorf("unmarshal config: %w", err)
	}
	return options, nil
}

// Pause pauses the VPN client for the specified duration
func (c *vpnClient) PauseVPN(dur time.Duration) error {
	slog.Info("Pausing VPN for", "duration", dur)
	return c.boxService.Pause(dur)
}

// Resume resumes the VPN client
func (c *vpnClient) ResumeVPN() {
	slog.Info("Resuming VPN client")
	c.boxService.Wake()
}

func (c *vpnClient) AddCustomServer(tag string, cfg boxservice.ServerConnectConfig) error {
	return c.boxService.AddCustomServer(tag, cfg)
}

func (c *vpnClient) SelectCustomServer(tag string) error {
	return c.boxService.SelectCustomServer(tag)
}

func (c *vpnClient) RemoveCustomServer(tag string) error {
	return c.boxService.RemoveCustomServer(tag)
}<|MERGE_RESOLUTION|>--- conflicted
+++ resolved
@@ -23,21 +23,18 @@
 )
 
 type VPNClient interface {
-<<<<<<< HEAD
 	Start() error
 	Stop() error
 	Pause(dur time.Duration) error
 	Resume()
-	AddCustomServer(tag string, cfg boxservice.ServerConnectConfig) error
-	SelectCustomServer(tag string) error
-	RemoveCustomServer(tag string) error
-=======
 	StartVPN() error
 	StopVPN() error
 	ConnectionStatus() bool
 	PauseVPN(dur time.Duration) error
 	ResumeVPN()
->>>>>>> 1888acb0
+	AddCustomServer(tag string, cfg boxservice.ServerConnectConfig) error
+	SelectCustomServer(tag string) error
+	RemoveCustomServer(tag string) error
 }
 
 type vpnClient struct {
