--- conflicted
+++ resolved
@@ -33,30 +33,19 @@
 }
 
 type VPNClient interface {
-<<<<<<< HEAD
-	Start() error
-	Stop() error
-	Pause(dur time.Duration) error
-	Resume()
-	SplitTunnelHandler() *SplitTunnel
-}
-
-type vpnClient struct {
-	boxService         *boxservice.BoxService
-	splitTunnelHandler *SplitTunnel
-=======
 	StartVPN() error
 	StopVPN() error
 	ConnectionStatus() bool
 	PauseVPN(dur time.Duration) error
 	ResumeVPN()
+	SplitTunnelHandler() *SplitTunnel
 }
 
 type vpnClient struct {
-	boxService *boxservice.BoxService
-	started    bool
-	connected  bool
->>>>>>> 1888acb0
+	boxService         *boxservice.BoxService
+	splitTunnelHandler *SplitTunnel
+	started            bool
+	connected          bool
 }
 
 // NewVPNClient creates a new VPNClient instance if one does not already exist, otherwise returns
