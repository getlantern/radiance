/*
Package boxservice provides a wrapper around libbox.BoxService, managing network control,
state handling, and platform-specific behavior. It supports functionalities such as
network pausing and resuming.

This package is designed for both desktop and mobile platforms, with mobile-specific
platform interfaces being handled internally.
*/
package boxservice

import (
	"context"
	"errors"
	"fmt"
<<<<<<< HEAD
	"os"
	"reflect"
	"runtime"
	runtimeDebug "runtime/debug"
=======
>>>>>>> cd2c752d
	"sync"
	"time"

	box "github.com/sagernet/sing-box"
	"github.com/sagernet/sing-box/experimental/libbox"
<<<<<<< HEAD
	"github.com/sagernet/sing-box/experimental/libbox/platform"
	"github.com/sagernet/sing-box/log"
	"github.com/sagernet/sing-box/option"
	"github.com/sagernet/sing-box/protocol/group"
	"github.com/sagernet/sing/common/json"
=======
>>>>>>> cd2c752d
	"github.com/sagernet/sing/service"
	"github.com/sagernet/sing/service/pause"

	"github.com/getlantern/radiance/protocol"
)

// BoxService is a wrapper around libbox.BoxService
type BoxService struct {
	libbox *libbox.BoxService
	ctx    context.Context

	pauseManager pause.Manager
	pauseAccess  sync.Mutex
	pauseTimer   *time.Timer

	defaultOptions option.Options
	logFactory     log.Factory

	customServersMutex sync.Locker
	customServers      map[string]option.Options
}

// New creates a new BoxService that wraps a [libbox.BoxService]. platformInterface is used
// to interact with the underlying platform
func New(config, logOutput string, platIfce libbox.PlatformInterface) (*BoxService, error) {
	inboundRegistry, outboundRegistry, endpointRegistry := protocol.GetRegistries()
	ctx := box.Context(
		context.Background(),
		inboundRegistry,
		outboundRegistry,
		endpointRegistry,
	)
	lb, err := libbox.NewServiceWithContext(ctx, config, platIfce)
	if err != nil {
		return nil, fmt.Errorf("create libbox service: %w", err)
	}

	bs := &BoxService{
		libbox:       lb,
		ctx:          ctx,
		pauseManager: service.FromContext[pause.Manager](ctx),
		pauseAccess:  sync.Mutex{},
	}

<<<<<<< HEAD
func (bs *BoxService) NewLogger(name string) (log.Factory, error) {
	return log.New(log.Options{
		Context: bs.ctx,
		Options: *bs.defaultOptions.Log,
	})
}

func (bs *BoxService) ResetNetwork() {
	bs.instance.Router().ResetNetwork()
=======
	return bs, nil
>>>>>>> cd2c752d
}

func (bs *BoxService) Start() error {
	return bs.libbox.Start()
}

func (bs *BoxService) Close() error {
	return bs.libbox.Close()
}

// Pause pauses the network for the specified duration. An error is returned if the network is
// already paused
func (bs *BoxService) Pause(dur time.Duration) error {
	bs.pauseAccess.Lock()
	defer bs.pauseAccess.Unlock()

	if bs.pauseManager.IsNetworkPaused() {
		return errors.New("network is already paused")
	}

	bs.pauseManager.NetworkPause()
	bs.pauseTimer = time.AfterFunc(dur, bs.pauseManager.NetworkWake)
	return nil
}

// Wake unpause the network. If the network is not paused, this function does nothing
func (bs *BoxService) Wake() {
	bs.pauseAccess.Lock()
	defer bs.pauseAccess.Unlock()

	if !bs.pauseManager.IsNetworkPaused() {
		return
	}
	bs.pauseManager.NetworkWake()
	bs.pauseTimer.Stop()
	bs.pauseTimer = nil
<<<<<<< HEAD
}

// ServerConnectConfig represents configuration for connecting to a custom server.
type ServerConnectConfig []byte

// AddCustomServer load or parse the given configuration and add given
// enpdoint/outbound to the instance. We're only expecting one endpoint or
// outbound per call.
func (bs *BoxService) AddCustomServer(tag string, cfg ServerConnectConfig) error {
	bs.customServersMutex.Lock()
	defer bs.customServersMutex.Unlock()
	outboundManager := service.FromContext[adapter.OutboundManager](bs.ctx)
	endpointManager := service.FromContext[adapter.EndpointManager](bs.ctx)
	router := service.FromContext[adapter.Router](bs.ctx)

	loadedOptions, configExist := bs.customServers[tag]
	if configExist {
		if err := bs.RemoveCustomServer(tag); err != nil {
			return err
		}
	}

	loadedOptions, err := json.UnmarshalExtendedContext[option.Options](bs.ctx, cfg)
	if err != nil {
		return fmt.Errorf("unmarshal config: %w", err)
	}

	if len(loadedOptions.Endpoints) > 0 {
		for _, endpoint := range loadedOptions.Endpoints {
			endpointManager.Create(bs.ctx, router, bs.logFactory.NewLogger(fmt.Sprintf("custom_endpoints/%s", tag)), tag, endpoint.Type, endpoint.Options)
		}
	}

	if len(loadedOptions.Outbounds) > 0 {
		for _, outbound := range loadedOptions.Outbounds {
			outboundManager.Create(bs.ctx, router, bs.logFactory.NewLogger(fmt.Sprintf("custom_outbounds/%s", tag)), tag, outbound.Type, outbound.Options)
		}
	}

	bs.customServers[tag] = loadedOptions
	// TODO: update/refresh router
	return nil
}

func (bs *BoxService) RemoveCustomServer(tag string) error {
	bs.customServersMutex.Lock()
	defer bs.customServersMutex.Unlock()
	outboundManager := service.FromContext[adapter.OutboundManager](bs.ctx)
	endpointManager := service.FromContext[adapter.EndpointManager](bs.ctx)

	if err := outboundManager.Remove(tag); err != nil && !errors.Is(err, os.ErrInvalid) {
		return fmt.Errorf("failed to remove %q outbound: %w", tag, err)
	}

	if err := endpointManager.Remove(tag); err != nil && !errors.Is(err, os.ErrInvalid) {
		return fmt.Errorf("failed to remove %q endpoint: %w", tag, err)
	}

	delete(bs.customServers, tag)
	return nil
}

// SelectCustomServer update the selector outbound to use the selected
// outbound based on provided tag. A selector outbound must exist before
// calling this function, otherwise it'll return a error.
func (bs *BoxService) SelectCustomServer(tag string) error {
	outboundManager := service.FromContext[adapter.OutboundManager](bs.ctx)
	outbound, exist := outboundManager.Outbound("selector")
	if !exist {
		return fmt.Errorf("selector outbound not found")
	}
	selector, ok := outbound.(*group.Selector)
	if !ok {
		return fmt.Errorf("expected selector outbound to be a group.Selector")
	}
	selected := selector.SelectOutbound(tag)
	if !selected {
		fmt.Errorf("failed to select custom server %q", tag)
	}
	return nil
}

// configureLibboxService creates a new libbox.BoxService instance using the provided context, options, and
// platformInterface. platIfce is only used for mobile platforms and will be ignored on other platforms
// in which case it should be nil.
func configureLibboxService(ctx context.Context, options option.Options, platIfce libbox.PlatformInterface) (*BoxService, error) {
	// This should only be used until sing-box is updated to allow wrapping a box.Box instance
	// (if that ever happens).

	////////////////////////////////////////////////////////////////////////
	// Do not modify the following code unless you know what you're doing //
	////////////////////////////////////////////////////////////////////////

	lbService, err := newLibbox(platIfce)
	if err != nil {
		return nil, err
	}

	lbctxptr := getFieldPtr[context.Context](lbService, "ctx")

	var logWriter log.PlatformWriter
	if runtime.GOOS == "ios" || runtime.GOOS == "android" {
		lbCtx := *lbctxptr

		deprecatedManager := service.FromContext[deprecated.Manager](lbCtx)
		service.MustRegister[deprecated.Manager](ctx, deprecatedManager)

		pIface := service.FromContext[platform.Interface](lbCtx)
		service.MustRegister[platform.Interface](ctx, pIface)
		logWriter = pIface.(log.PlatformWriter)
	}

	// TODO: Do we want to use the filemanager service?
	//
	//	ctx = filemanager.WithDefault(ctx, sWorkingPath, sTempPath, sUserID, sGroupID)
	// ctx = service.ContextWith(ctx, filemgr)

	ctx, cancel := context.WithCancel(ctx)
	urlTestHistoryStorage := urltest.NewHistoryStorage()
	ctx = service.ContextWithPtr(ctx, urlTestHistoryStorage)

	instance, err := box.New(box.Options{
		Options:           options,
		Context:           ctx,
		PlatformLogWriter: logWriter,
	})
	if err != nil {
		cancel()
		return nil, fmt.Errorf("create service: %w", err)
	}

	lbcancelptr := getFieldPtr[context.CancelFunc](lbService, "cancel")
	lbboxptr := getFieldPtr[*box.Box](lbService, "instance")
	lburlthsptr := getFieldPtr[*urltest.HistoryStorage](lbService, "urlTestHistoryStorage")
	lbpauseptr := getFieldPtr[pause.Manager](lbService, "pauseManager")
	lbclashptr := getFieldPtr[adapter.ClashServer](lbService, "clashServer")

	*lbcancelptr = cancel
	*lbctxptr = ctx
	*lbboxptr = instance

	*lburlthsptr = urlTestHistoryStorage
	*lbpauseptr = service.FromContext[pause.Manager](ctx)
	*lbclashptr = service.FromContext[adapter.ClashServer](ctx)

	runtimeDebug.FreeOSMemory()
	return &BoxService{
		libbox:             lbService,
		ctx:                ctx,
		cancel:             cancel,
		instance:           instance,
		defaultOptions:     options,
		pauseManager:       service.FromContext[pause.Manager](ctx),
		customServersMutex: new(sync.Mutex),
		customServers:      make(map[string]option.Options),
		logFactory: log.NewDefaultFactory(ctx, log.Formatter{
			DisableColors: true,
		}, nil, options.Log.Output, logWriter, false),
	}, nil
}

// DO NOT USE THIS FUNCTION. It's to be used exclusively by newlibbox
//
// This is a hack to access fields we need to modify in the libbox.BoxService struct. The only
// reason we do this is because libbox does not provide a way to wrap an existing box.Box instance.
// Once/if libbox is updated to allow it, this function should be removed.
func getFieldPtr[T any](box any, fieldName string) *T {
	val := reflect.ValueOf(box).Elem()
	field := val.FieldByName(fieldName)
	return (*T)(unsafe.Pointer(field.UnsafeAddr()))
=======
>>>>>>> cd2c752d
}<|MERGE_RESOLUTION|>--- conflicted
+++ resolved
@@ -12,26 +12,17 @@
 	"context"
 	"errors"
 	"fmt"
-<<<<<<< HEAD
 	"os"
-	"reflect"
-	"runtime"
-	runtimeDebug "runtime/debug"
-=======
->>>>>>> cd2c752d
 	"sync"
 	"time"
 
 	box "github.com/sagernet/sing-box"
+	"github.com/sagernet/sing-box/adapter"
 	"github.com/sagernet/sing-box/experimental/libbox"
-<<<<<<< HEAD
-	"github.com/sagernet/sing-box/experimental/libbox/platform"
 	"github.com/sagernet/sing-box/log"
 	"github.com/sagernet/sing-box/option"
 	"github.com/sagernet/sing-box/protocol/group"
 	"github.com/sagernet/sing/common/json"
-=======
->>>>>>> cd2c752d
 	"github.com/sagernet/sing/service"
 	"github.com/sagernet/sing/service/pause"
 
@@ -70,25 +61,22 @@
 	}
 
 	bs := &BoxService{
-		libbox:       lb,
-		ctx:          ctx,
-		pauseManager: service.FromContext[pause.Manager](ctx),
-		pauseAccess:  sync.Mutex{},
+		libbox:             lb,
+		ctx:                ctx,
+		pauseManager:       service.FromContext[pause.Manager](ctx),
+		pauseAccess:        sync.Mutex{},
+		customServersMutex: new(sync.Mutex),
+		customServers:      make(map[string]option.Options),
 	}
 
-<<<<<<< HEAD
+	return bs, nil
+}
+
 func (bs *BoxService) NewLogger(name string) (log.Factory, error) {
 	return log.New(log.Options{
 		Context: bs.ctx,
 		Options: *bs.defaultOptions.Log,
 	})
-}
-
-func (bs *BoxService) ResetNetwork() {
-	bs.instance.Router().ResetNetwork()
-=======
-	return bs, nil
->>>>>>> cd2c752d
 }
 
 func (bs *BoxService) Start() error {
@@ -125,7 +113,6 @@
 	bs.pauseManager.NetworkWake()
 	bs.pauseTimer.Stop()
 	bs.pauseTimer = nil
-<<<<<<< HEAD
 }
 
 // ServerConnectConfig represents configuration for connecting to a custom server.
@@ -206,96 +193,4 @@
 		fmt.Errorf("failed to select custom server %q", tag)
 	}
 	return nil
-}
-
-// configureLibboxService creates a new libbox.BoxService instance using the provided context, options, and
-// platformInterface. platIfce is only used for mobile platforms and will be ignored on other platforms
-// in which case it should be nil.
-func configureLibboxService(ctx context.Context, options option.Options, platIfce libbox.PlatformInterface) (*BoxService, error) {
-	// This should only be used until sing-box is updated to allow wrapping a box.Box instance
-	// (if that ever happens).
-
-	////////////////////////////////////////////////////////////////////////
-	// Do not modify the following code unless you know what you're doing //
-	////////////////////////////////////////////////////////////////////////
-
-	lbService, err := newLibbox(platIfce)
-	if err != nil {
-		return nil, err
-	}
-
-	lbctxptr := getFieldPtr[context.Context](lbService, "ctx")
-
-	var logWriter log.PlatformWriter
-	if runtime.GOOS == "ios" || runtime.GOOS == "android" {
-		lbCtx := *lbctxptr
-
-		deprecatedManager := service.FromContext[deprecated.Manager](lbCtx)
-		service.MustRegister[deprecated.Manager](ctx, deprecatedManager)
-
-		pIface := service.FromContext[platform.Interface](lbCtx)
-		service.MustRegister[platform.Interface](ctx, pIface)
-		logWriter = pIface.(log.PlatformWriter)
-	}
-
-	// TODO: Do we want to use the filemanager service?
-	//
-	//	ctx = filemanager.WithDefault(ctx, sWorkingPath, sTempPath, sUserID, sGroupID)
-	// ctx = service.ContextWith(ctx, filemgr)
-
-	ctx, cancel := context.WithCancel(ctx)
-	urlTestHistoryStorage := urltest.NewHistoryStorage()
-	ctx = service.ContextWithPtr(ctx, urlTestHistoryStorage)
-
-	instance, err := box.New(box.Options{
-		Options:           options,
-		Context:           ctx,
-		PlatformLogWriter: logWriter,
-	})
-	if err != nil {
-		cancel()
-		return nil, fmt.Errorf("create service: %w", err)
-	}
-
-	lbcancelptr := getFieldPtr[context.CancelFunc](lbService, "cancel")
-	lbboxptr := getFieldPtr[*box.Box](lbService, "instance")
-	lburlthsptr := getFieldPtr[*urltest.HistoryStorage](lbService, "urlTestHistoryStorage")
-	lbpauseptr := getFieldPtr[pause.Manager](lbService, "pauseManager")
-	lbclashptr := getFieldPtr[adapter.ClashServer](lbService, "clashServer")
-
-	*lbcancelptr = cancel
-	*lbctxptr = ctx
-	*lbboxptr = instance
-
-	*lburlthsptr = urlTestHistoryStorage
-	*lbpauseptr = service.FromContext[pause.Manager](ctx)
-	*lbclashptr = service.FromContext[adapter.ClashServer](ctx)
-
-	runtimeDebug.FreeOSMemory()
-	return &BoxService{
-		libbox:             lbService,
-		ctx:                ctx,
-		cancel:             cancel,
-		instance:           instance,
-		defaultOptions:     options,
-		pauseManager:       service.FromContext[pause.Manager](ctx),
-		customServersMutex: new(sync.Mutex),
-		customServers:      make(map[string]option.Options),
-		logFactory: log.NewDefaultFactory(ctx, log.Formatter{
-			DisableColors: true,
-		}, nil, options.Log.Output, logWriter, false),
-	}, nil
-}
-
-// DO NOT USE THIS FUNCTION. It's to be used exclusively by newlibbox
-//
-// This is a hack to access fields we need to modify in the libbox.BoxService struct. The only
-// reason we do this is because libbox does not provide a way to wrap an existing box.Box instance.
-// Once/if libbox is updated to allow it, this function should be removed.
-func getFieldPtr[T any](box any, fieldName string) *T {
-	val := reflect.ValueOf(box).Elem()
-	field := val.FieldByName(fieldName)
-	return (*T)(unsafe.Pointer(field.UnsafeAddr()))
-=======
->>>>>>> cd2c752d
 }