--- conflicted
+++ resolved
@@ -87,7 +87,6 @@
 	}
 	bs.activeServer.Store(Server{})
 
-<<<<<<< HEAD
 	// create the config file watcher to reload the options when the config file changes
 	watcher := internal.NewFileWatcher(bs.configPath, func() {
 		err := bs.reloadOptions()
@@ -97,11 +96,6 @@
 	})
 	if err := watcher.Start(); err != nil {
 		return nil, fmt.Errorf("start config file watcher: %w", err)
-=======
-	opts, err := json.UnmarshalExtendedContext[option.Options](BaseContext(), []byte(config))
-	if err != nil {
-		return nil, fmt.Errorf("unmarshal options: %w", err)
->>>>>>> 73f26988
 	}
 	bs.optsFileWatcher = watcher
 
