--- conflicted
+++ resolved
@@ -11,28 +11,11 @@
 import (
 	"context"
 	"fmt"
-<<<<<<< HEAD
-=======
-	"reflect"
-	"runtime"
-	runtimeDebug "runtime/debug"
->>>>>>> 73c468ad
 	"sync"
 	"time"
 
 	box "github.com/sagernet/sing-box"
-<<<<<<< HEAD
 	"github.com/sagernet/sing-box/experimental/libbox"
-=======
-	"github.com/sagernet/sing-box/adapter"
-	"github.com/sagernet/sing-box/common/urltest"
-	"github.com/sagernet/sing-box/experimental/deprecated"
-	"github.com/sagernet/sing-box/experimental/libbox"
-	"github.com/sagernet/sing-box/experimental/libbox/platform"
-	"github.com/sagernet/sing-box/log"
-	"github.com/sagernet/sing-box/option"
-	"github.com/sagernet/sing/service"
->>>>>>> 73c468ad
 	"github.com/sagernet/sing/service/pause"
 
 	"github.com/getlantern/radiance/protocol"
@@ -50,15 +33,9 @@
 	pauseTimer   *time.Timer
 }
 
-<<<<<<< HEAD
 // New creates a new BoxService that wraps a [libbox.BoxService]. platformInterface is used
 // to interact with the underlying platform
 func New(config, logOutput string, platIfce libbox.PlatformInterface) (*libbox.BoxService, error) {
-=======
-// New creates a new BoxService instance using the provided logOutput and platform interface. The
-// platform interface is only used for mobile platforms and should be nil for other platforms.
-func New(logOutput string, platIfce libbox.PlatformInterface) (*BoxService, error) {
->>>>>>> 73c468ad
 	inboundRegistry, outboundRegistry, endpointRegistry := protocol.GetRegistries()
 	ctx := box.Context(
 		context.Background(),
@@ -67,140 +44,9 @@
 		endpointRegistry,
 	)
 
-<<<<<<< HEAD
-	//options := boxoptions.Options(logOutput)
-
 	lb, err := libbox.NewServiceWithContext(ctx, config, platIfce)
 	if err != nil {
 		return nil, fmt.Errorf("create libbox service: %w", err)
 	}
 	return lb, nil
-=======
-	options := boxoptions.Options(logOutput)
-	return configureLibboxService(ctx, options, platIfce)
-}
-
-func (bs *BoxService) ResetNetwork() {
-	bs.instance.Router().ResetNetwork()
-}
-
-func (bs *BoxService) NeedWIFIState() bool {
-	return bs.instance.Router().NeedWIFIState()
-}
-
-func (bs *BoxService) UpdateWIFIState() {
-	bs.instance.Network().UpdateWIFIState()
-}
-
-// Pause pauses the network for the specified duration. An error is returned if the network is
-// already paused
-func (bs *BoxService) Pause(dur time.Duration) error {
-	bs.pauseAccess.Lock()
-	defer bs.pauseAccess.Unlock()
-
-	if bs.pauseManager.IsNetworkPaused() {
-		return errors.New("network is already paused")
-	}
-
-	bs.pauseManager.NetworkPause()
-	bs.pauseTimer = time.AfterFunc(dur, bs.pauseManager.NetworkWake)
-	return nil
-}
-
-// Wake unpause the network. If the network is not paused, this function does nothing
-func (bs *BoxService) Wake() {
-	bs.pauseAccess.Lock()
-	defer bs.pauseAccess.Unlock()
-
-	if !bs.pauseManager.IsNetworkPaused() {
-		return
-	}
-	bs.pauseManager.NetworkWake()
-	bs.pauseTimer.Stop()
-	bs.pauseTimer = nil
-}
-
-// configureLibboxService creates a new libbox.BoxService instance using the provided context, options, and
-// platformInterface. platIfce is only used for mobile platforms and will be ignored on other platforms
-// in which case it should be nil.
-func configureLibboxService(ctx context.Context, options option.Options, platIfce libbox.PlatformInterface) (*BoxService, error) {
-	// This should only be used until sing-box is updated to allow wrapping a box.Box instance
-	// (if that ever happens).
-
-	////////////////////////////////////////////////////////////////////////
-	// Do not modify the following code unless you know what you're doing //
-	////////////////////////////////////////////////////////////////////////
-
-	lbService, err := newLibbox(platIfce)
-	if err != nil {
-		return nil, err
-	}
-
-	lbctxptr := getFieldPtr[context.Context](lbService, "ctx")
-
-	var logWriter log.PlatformWriter
-	if runtime.GOOS == "ios" || runtime.GOOS == "android" {
-		lbCtx := *lbctxptr
-
-		deprecatedManager := service.FromContext[deprecated.Manager](lbCtx)
-		service.MustRegister[deprecated.Manager](ctx, deprecatedManager)
-
-		pIface := service.FromContext[platform.Interface](lbCtx)
-		service.MustRegister[platform.Interface](ctx, pIface)
-		logWriter = pIface.(log.PlatformWriter)
-	}
-
-	// TODO: Do we want to use the filemanager service?
-	//
-	//	ctx = filemanager.WithDefault(ctx, sWorkingPath, sTempPath, sUserID, sGroupID)
-	// ctx = service.ContextWith(ctx, filemgr)
-
-	ctx, cancel := context.WithCancel(ctx)
-	urlTestHistoryStorage := urltest.NewHistoryStorage()
-	ctx = service.ContextWithPtr(ctx, urlTestHistoryStorage)
-
-	instance, err := box.New(box.Options{
-		Options:           options,
-		Context:           ctx,
-		PlatformLogWriter: logWriter,
-	})
-	if err != nil {
-		cancel()
-		return nil, fmt.Errorf("create service: %w", err)
-	}
-
-	lbcancelptr := getFieldPtr[context.CancelFunc](lbService, "cancel")
-	lbboxptr := getFieldPtr[*box.Box](lbService, "instance")
-	lburlthsptr := getFieldPtr[*urltest.HistoryStorage](lbService, "urlTestHistoryStorage")
-	lbpauseptr := getFieldPtr[pause.Manager](lbService, "pauseManager")
-	lbclashptr := getFieldPtr[adapter.ClashServer](lbService, "clashServer")
-
-	*lbcancelptr = cancel
-	*lbctxptr = ctx
-	*lbboxptr = instance
-
-	*lburlthsptr = urlTestHistoryStorage
-	*lbpauseptr = service.FromContext[pause.Manager](ctx)
-	*lbclashptr = service.FromContext[adapter.ClashServer](ctx)
-
-	runtimeDebug.FreeOSMemory()
-	return &BoxService{
-		libbox:       lbService,
-		ctx:          ctx,
-		cancel:       cancel,
-		instance:     instance,
-		pauseManager: service.FromContext[pause.Manager](ctx),
-	}, nil
-}
-
-// DO NOT USE THIS FUNCTION. It's to be used exclusively by newlibbox
-//
-// This is a hack to access fields we need to modify in the libbox.BoxService struct. The only
-// reason we do this is because libbox does not provide a way to wrap an existing box.Box instance.
-// Once/if libbox is updated to allow it, this function should be removed.
-func getFieldPtr[T any](box any, fieldName string) *T {
-	val := reflect.ValueOf(box).Elem()
-	field := val.FieldByName(fieldName)
-	return (*T)(unsafe.Pointer(field.UnsafeAddr()))
->>>>>>> 73c468ad
 }