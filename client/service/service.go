/*
Package boxservice provides a wrapper around libbox.BoxService, managing network control,
state handling, and platform-specific behavior. It supports functionalities such as
network pausing and resuming.

This package is designed for both desktop and mobile platforms, with mobile-specific
platform interfaces being handled internally.
*/
package boxservice

import (
	"context"
	"errors"
	"fmt"
	"reflect"
	"runtime"
	runtimeDebug "runtime/debug"
	"sync"
	"time"
	"unsafe"

	box "github.com/sagernet/sing-box"
	"github.com/sagernet/sing-box/adapter"
	"github.com/sagernet/sing-box/common/urltest"
	"github.com/sagernet/sing-box/experimental/deprecated"
	"github.com/sagernet/sing-box/experimental/libbox"
	"github.com/sagernet/sing-box/experimental/libbox/platform"
	"github.com/sagernet/sing-box/log"
	"github.com/sagernet/sing-box/option"
	"github.com/sagernet/sing/common/json"
	"github.com/sagernet/sing/service"
	"github.com/sagernet/sing/service/pause"

	"github.com/getlantern/radiance/client/boxoptions"
	"github.com/getlantern/radiance/protocol"
)

// BoxService is a wrapper around libbox.BoxService
type BoxService struct {
	libbox   *libbox.BoxService
	ctx      context.Context
	cancel   context.CancelFunc
	instance *box.Box

	pauseManager pause.Manager
	pauseAccess  sync.Mutex
	pauseTimer   *time.Timer

	defaultOptions option.Options
}

// New creates a new BoxService instance using the provided logOutput and platform interface. The
// platform interface is only used for mobile platforms and should be nil for other platforms.
func New(logOutput string, platIfce libbox.PlatformInterface) (*BoxService, error) {
	inboundRegistry, outboundRegistry, endpointRegistry := protocol.GetRegistries()
	ctx := box.Context(
		context.Background(),
		inboundRegistry,
		outboundRegistry,
		endpointRegistry,
	)

	options := boxoptions.Options(logOutput)
	return configureLibboxService(ctx, options, platIfce)
}

func (bs *BoxService) ResetNetwork() {
	bs.instance.Router().ResetNetwork()
}

func (bs *BoxService) NeedWIFIState() bool {
	return bs.instance.Router().NeedWIFIState()
}

func (bs *BoxService) UpdateWIFIState() {
	bs.instance.Network().UpdateWIFIState()
}

// Pause pauses the network for the specified duration. An error is returned if the network is
// already paused
func (bs *BoxService) Pause(dur time.Duration) error {
	bs.pauseAccess.Lock()
	defer bs.pauseAccess.Unlock()

	if bs.pauseManager.IsNetworkPaused() {
		return errors.New("network is already paused")
	}

	bs.pauseManager.NetworkPause()
	bs.pauseTimer = time.AfterFunc(dur, bs.pauseManager.NetworkWake)
	return nil
}

// Wake unpause the network. If the network is not paused, this function does nothing
func (bs *BoxService) Wake() {
	bs.pauseAccess.Lock()
	defer bs.pauseAccess.Unlock()

	if !bs.pauseManager.IsNetworkPaused() {
		return
	}
	bs.pauseManager.NetworkWake()
	bs.pauseTimer.Stop()
	bs.pauseTimer = nil
}

// configureLibboxService creates a new libbox.BoxService instance using the provided context, options, and
// platformInterface. platIfce is only used for mobile platforms and will be ignored on other platforms
// in which case it should be nil.
func configureLibboxService(ctx context.Context, options option.Options, platIfce libbox.PlatformInterface) (*BoxService, error) {
	// This should only be used until sing-box is updated to allow wrapping a box.Box instance
	// (if that ever happens).

	////////////////////////////////////////////////////////////////////////
	// Do not modify the following code unless you know what you're doing //
	////////////////////////////////////////////////////////////////////////

	lbService, err := newLibbox(platIfce)
	if err != nil {
		return nil, err
	}

	lbctxptr := getFieldPtr[context.Context](lbService, "ctx")

	var logWriter log.PlatformWriter
	if runtime.GOOS == "ios" || runtime.GOOS == "android" {
		lbCtx := *lbctxptr

		deprecatedManager := service.FromContext[deprecated.Manager](lbCtx)
		service.MustRegister[deprecated.Manager](ctx, deprecatedManager)

		pIface := service.FromContext[platform.Interface](lbCtx)
		service.MustRegister[platform.Interface](ctx, pIface)
		logWriter = pIface.(log.PlatformWriter)
	}

	// TODO: Do we want to use the filemanager service?
	//
	//	ctx = filemanager.WithDefault(ctx, sWorkingPath, sTempPath, sUserID, sGroupID)
	// ctx = service.ContextWith(ctx, filemgr)

	ctx, cancel := context.WithCancel(ctx)
	urlTestHistoryStorage := urltest.NewHistoryStorage()
	ctx = service.ContextWithPtr(ctx, urlTestHistoryStorage)

	instance, err := box.New(box.Options{
		Options:           options,
		Context:           ctx,
		PlatformLogWriter: logWriter,
	})
	if err != nil {
		cancel()
		return nil, fmt.Errorf("create service: %w", err)
	}

	lbcancelptr := getFieldPtr[context.CancelFunc](lbService, "cancel")
	lbboxptr := getFieldPtr[*box.Box](lbService, "instance")
	lburlthsptr := getFieldPtr[*urltest.HistoryStorage](lbService, "urlTestHistoryStorage")
	lbpauseptr := getFieldPtr[pause.Manager](lbService, "pauseManager")
	lbclashptr := getFieldPtr[adapter.ClashServer](lbService, "clashServer")

	*lbcancelptr = cancel
	*lbctxptr = ctx
	*lbboxptr = instance

	*lburlthsptr = urlTestHistoryStorage
	*lbpauseptr = service.FromContext[pause.Manager](ctx)
	*lbclashptr = service.FromContext[adapter.ClashServer](ctx)

	runtimeDebug.FreeOSMemory()
	return &BoxService{
<<<<<<< HEAD
		BoxService:     lbService,
		ctx:            ctx,
		cancel:         cancel,
		instance:       instance,
		defaultOptions: options,
		pauseManager:   service.FromContext[pause.Manager](ctx),
=======
		libbox:       lbService,
		ctx:          ctx,
		cancel:       cancel,
		instance:     instance,
		pauseManager: service.FromContext[pause.Manager](ctx),
>>>>>>> 73c468ad
	}, nil
}

// DO NOT USE THIS FUNCTION. It's to be used exclusively by newlibbox
//
// This is a hack to access fields we need to modify in the libbox.BoxService struct. The only
// reason we do this is because libbox does not provide a way to wrap an existing box.Box instance.
// Once/if libbox is updated to allow it, this function should be removed.
func getFieldPtr[T any](box any, fieldName string) *T {
	val := reflect.ValueOf(box).Elem()
	field := val.FieldByName(fieldName)
	return (*T)(unsafe.Pointer(field.UnsafeAddr()))
<<<<<<< HEAD
}

// Pause pauses the network for the specified duration. An error is returned if the network is
// already paused
func (bs *BoxService) Pause(dur time.Duration) error {
	bs.pauseAccess.Lock()
	defer bs.pauseAccess.Unlock()

	if bs.pauseManager.IsNetworkPaused() {
		return errors.New("network is already paused")
	}

	bs.pauseManager.NetworkPause()
	bs.pauseTimer = time.AfterFunc(dur, bs.pauseManager.NetworkWake)
	return nil
}

// Wake unpause the network. If the network is not paused, this function does nothing
func (bs *BoxService) Wake() {
	bs.pauseAccess.Lock()
	defer bs.pauseAccess.Unlock()

	if !bs.pauseManager.IsNetworkPaused() {
		return
	}
	bs.pauseManager.NetworkWake()
	bs.pauseTimer.Stop()
	bs.pauseTimer = nil
}

// ServerConnectConfig represents configuration for connecting to a custom server.
type ServerConnectConfig []byte

// SelectCustomServer replace box service instance by a instance using the
// given config. If the Box service is already running, you'll need to
// stop and start the VPN again so it can use the new instance.
// From the configuration, we're only going to use the Endpoints and Outbounds.
func (bs *BoxService) SelectCustomServer(cfg ServerConnectConfig) error {
	inboundRegistry, outboundRegistry, endpointRegistry := protocol.GetRegistries()
	ctx := box.Context(
		context.Background(),
		inboundRegistry,
		outboundRegistry,
		endpointRegistry,
	)
	parsedOptions, err := json.UnmarshalExtendedContext[option.Options](ctx, cfg)
	if err != nil {
		return fmt.Errorf("unmarshal config: %w", err)
	}

	customizedOptions := bs.defaultOptions

	// We will only receive as options Endpoints and Outbounds.
	// We must be able to retrieve the current Endpoints and Outbounds
	// from the current instance, add the received ones. After that
	// we should stop the instance and create a new one. We also
	// need to test this with different OS.
	// There won't be a different customInstance since we can't have multiple ones
	if parsedOptions.Endpoints != nil && len(parsedOptions.Endpoints) > 0 {
		customizedOptions.Endpoints = append(customizedOptions.Endpoints, parsedOptions.Endpoints...)
	}

	if parsedOptions.Outbounds != nil && len(parsedOptions.Outbounds) > 0 {
		customizedOptions.Outbounds = append(customizedOptions.Outbounds, parsedOptions.Outbounds...)
	}

	// adding different routing rules before the latest one
	// and then adding the latest one. Assuming the last rule is responsible for
	// direct traffic
	if bs.defaultOptions.Route != nil && len(bs.defaultOptions.Route.Rules) > 0 {
		customizedOptions.Route.Rules = bs.defaultOptions.Route.Rules[:len(bs.defaultOptions.Route.Rules)-1]
		customizedOptions.Route.Rules = append(customizedOptions.Route.Rules, parsedOptions.Route.Rules...)
		customizedOptions.Route.Rules = append(customizedOptions.Route.Rules, bs.defaultOptions.Route.Rules[len(bs.defaultOptions.Route.Rules)-1])
	}

	if bs.defaultOptions.Route != nil && len(bs.defaultOptions.Route.RuleSet) > 0 {
		customizedOptions.Route.RuleSet = append(customizedOptions.Route.RuleSet, parsedOptions.Route.RuleSet...)
		customizedOptions.Route.RuleSet = append(customizedOptions.Route.RuleSet, bs.defaultOptions.Route.RuleSet...)
	}

	if bs.instance != nil {
		bs.instance.Close()
	}

	ctx, cancel := context.WithCancel(ctx)
	urlTestHistoryStorage := urltest.NewHistoryStorage()
	ctx = service.ContextWithPtr(ctx, urlTestHistoryStorage)
	instance, err := box.New(box.Options{
		Options: customizedOptions,
		Context: ctx,
	})
	if err != nil {
		cancel()
		return fmt.Errorf("create service: %w", err)
	}

	bs.instance = instance
	bs.cancel = cancel

	return nil
}

// DeselectCustomServer stops the current instance and replace it by
// the default instance.
func (bs *BoxService) DeselectCustomServer() error {
	if bs.instance != nil {
		bs.instance.Close()
	}

	inboundRegistry, outboundRegistry, endpointRegistry := protocol.GetRegistries()
	ctx := box.Context(
		context.Background(),
		inboundRegistry,
		outboundRegistry,
		endpointRegistry,
	)
	ctx, cancel := context.WithCancel(ctx)
	urlTestHistoryStorage := urltest.NewHistoryStorage()
	ctx = service.ContextWithPtr(ctx, urlTestHistoryStorage)

	instance, err := box.New(box.Options{
		Options: bs.defaultOptions,
		Context: ctx,
	})
	if err != nil {
		cancel()
		return fmt.Errorf("create service: %w", err)
	}
	bs.instance = instance
	bs.cancel = cancel
	return nil
=======
>>>>>>> 73c468ad
}<|MERGE_RESOLUTION|>--- conflicted
+++ resolved
@@ -74,128 +74,6 @@
 
 func (bs *BoxService) UpdateWIFIState() {
 	bs.instance.Network().UpdateWIFIState()
-}
-
-// Pause pauses the network for the specified duration. An error is returned if the network is
-// already paused
-func (bs *BoxService) Pause(dur time.Duration) error {
-	bs.pauseAccess.Lock()
-	defer bs.pauseAccess.Unlock()
-
-	if bs.pauseManager.IsNetworkPaused() {
-		return errors.New("network is already paused")
-	}
-
-	bs.pauseManager.NetworkPause()
-	bs.pauseTimer = time.AfterFunc(dur, bs.pauseManager.NetworkWake)
-	return nil
-}
-
-// Wake unpause the network. If the network is not paused, this function does nothing
-func (bs *BoxService) Wake() {
-	bs.pauseAccess.Lock()
-	defer bs.pauseAccess.Unlock()
-
-	if !bs.pauseManager.IsNetworkPaused() {
-		return
-	}
-	bs.pauseManager.NetworkWake()
-	bs.pauseTimer.Stop()
-	bs.pauseTimer = nil
-}
-
-// configureLibboxService creates a new libbox.BoxService instance using the provided context, options, and
-// platformInterface. platIfce is only used for mobile platforms and will be ignored on other platforms
-// in which case it should be nil.
-func configureLibboxService(ctx context.Context, options option.Options, platIfce libbox.PlatformInterface) (*BoxService, error) {
-	// This should only be used until sing-box is updated to allow wrapping a box.Box instance
-	// (if that ever happens).
-
-	////////////////////////////////////////////////////////////////////////
-	// Do not modify the following code unless you know what you're doing //
-	////////////////////////////////////////////////////////////////////////
-
-	lbService, err := newLibbox(platIfce)
-	if err != nil {
-		return nil, err
-	}
-
-	lbctxptr := getFieldPtr[context.Context](lbService, "ctx")
-
-	var logWriter log.PlatformWriter
-	if runtime.GOOS == "ios" || runtime.GOOS == "android" {
-		lbCtx := *lbctxptr
-
-		deprecatedManager := service.FromContext[deprecated.Manager](lbCtx)
-		service.MustRegister[deprecated.Manager](ctx, deprecatedManager)
-
-		pIface := service.FromContext[platform.Interface](lbCtx)
-		service.MustRegister[platform.Interface](ctx, pIface)
-		logWriter = pIface.(log.PlatformWriter)
-	}
-
-	// TODO: Do we want to use the filemanager service?
-	//
-	//	ctx = filemanager.WithDefault(ctx, sWorkingPath, sTempPath, sUserID, sGroupID)
-	// ctx = service.ContextWith(ctx, filemgr)
-
-	ctx, cancel := context.WithCancel(ctx)
-	urlTestHistoryStorage := urltest.NewHistoryStorage()
-	ctx = service.ContextWithPtr(ctx, urlTestHistoryStorage)
-
-	instance, err := box.New(box.Options{
-		Options:           options,
-		Context:           ctx,
-		PlatformLogWriter: logWriter,
-	})
-	if err != nil {
-		cancel()
-		return nil, fmt.Errorf("create service: %w", err)
-	}
-
-	lbcancelptr := getFieldPtr[context.CancelFunc](lbService, "cancel")
-	lbboxptr := getFieldPtr[*box.Box](lbService, "instance")
-	lburlthsptr := getFieldPtr[*urltest.HistoryStorage](lbService, "urlTestHistoryStorage")
-	lbpauseptr := getFieldPtr[pause.Manager](lbService, "pauseManager")
-	lbclashptr := getFieldPtr[adapter.ClashServer](lbService, "clashServer")
-
-	*lbcancelptr = cancel
-	*lbctxptr = ctx
-	*lbboxptr = instance
-
-	*lburlthsptr = urlTestHistoryStorage
-	*lbpauseptr = service.FromContext[pause.Manager](ctx)
-	*lbclashptr = service.FromContext[adapter.ClashServer](ctx)
-
-	runtimeDebug.FreeOSMemory()
-	return &BoxService{
-<<<<<<< HEAD
-		BoxService:     lbService,
-		ctx:            ctx,
-		cancel:         cancel,
-		instance:       instance,
-		defaultOptions: options,
-		pauseManager:   service.FromContext[pause.Manager](ctx),
-=======
-		libbox:       lbService,
-		ctx:          ctx,
-		cancel:       cancel,
-		instance:     instance,
-		pauseManager: service.FromContext[pause.Manager](ctx),
->>>>>>> 73c468ad
-	}, nil
-}
-
-// DO NOT USE THIS FUNCTION. It's to be used exclusively by newlibbox
-//
-// This is a hack to access fields we need to modify in the libbox.BoxService struct. The only
-// reason we do this is because libbox does not provide a way to wrap an existing box.Box instance.
-// Once/if libbox is updated to allow it, this function should be removed.
-func getFieldPtr[T any](box any, fieldName string) *T {
-	val := reflect.ValueOf(box).Elem()
-	field := val.FieldByName(fieldName)
-	return (*T)(unsafe.Pointer(field.UnsafeAddr()))
-<<<<<<< HEAD
 }
 
 // Pause pauses the network for the specified duration. An error is returned if the network is
@@ -312,6 +190,7 @@
 		outboundRegistry,
 		endpointRegistry,
 	)
+
 	ctx, cancel := context.WithCancel(ctx)
 	urlTestHistoryStorage := urltest.NewHistoryStorage()
 	ctx = service.ContextWithPtr(ctx, urlTestHistoryStorage)
@@ -327,6 +206,89 @@
 	bs.instance = instance
 	bs.cancel = cancel
 	return nil
-=======
->>>>>>> 73c468ad
+}
+
+// configureLibboxService creates a new libbox.BoxService instance using the provided context, options, and
+// platformInterface. platIfce is only used for mobile platforms and will be ignored on other platforms
+// in which case it should be nil.
+func configureLibboxService(ctx context.Context, options option.Options, platIfce libbox.PlatformInterface) (*BoxService, error) {
+	// This should only be used until sing-box is updated to allow wrapping a box.Box instance
+	// (if that ever happens).
+
+	////////////////////////////////////////////////////////////////////////
+	// Do not modify the following code unless you know what you're doing //
+	////////////////////////////////////////////////////////////////////////
+
+	lbService, err := newLibbox(platIfce)
+	if err != nil {
+		return nil, err
+	}
+
+	lbctxptr := getFieldPtr[context.Context](lbService, "ctx")
+
+	var logWriter log.PlatformWriter
+	if runtime.GOOS == "ios" || runtime.GOOS == "android" {
+		lbCtx := *lbctxptr
+
+		deprecatedManager := service.FromContext[deprecated.Manager](lbCtx)
+		service.MustRegister[deprecated.Manager](ctx, deprecatedManager)
+
+		pIface := service.FromContext[platform.Interface](lbCtx)
+		service.MustRegister[platform.Interface](ctx, pIface)
+		logWriter = pIface.(log.PlatformWriter)
+	}
+
+	// TODO: Do we want to use the filemanager service?
+	//
+	//	ctx = filemanager.WithDefault(ctx, sWorkingPath, sTempPath, sUserID, sGroupID)
+	// ctx = service.ContextWith(ctx, filemgr)
+
+	ctx, cancel := context.WithCancel(ctx)
+	urlTestHistoryStorage := urltest.NewHistoryStorage()
+	ctx = service.ContextWithPtr(ctx, urlTestHistoryStorage)
+
+	instance, err := box.New(box.Options{
+		Options:           options,
+		Context:           ctx,
+		PlatformLogWriter: logWriter,
+	})
+	if err != nil {
+		cancel()
+		return nil, fmt.Errorf("create service: %w", err)
+	}
+
+	lbcancelptr := getFieldPtr[context.CancelFunc](lbService, "cancel")
+	lbboxptr := getFieldPtr[*box.Box](lbService, "instance")
+	lburlthsptr := getFieldPtr[*urltest.HistoryStorage](lbService, "urlTestHistoryStorage")
+	lbpauseptr := getFieldPtr[pause.Manager](lbService, "pauseManager")
+	lbclashptr := getFieldPtr[adapter.ClashServer](lbService, "clashServer")
+
+	*lbcancelptr = cancel
+	*lbctxptr = ctx
+	*lbboxptr = instance
+
+	*lburlthsptr = urlTestHistoryStorage
+	*lbpauseptr = service.FromContext[pause.Manager](ctx)
+	*lbclashptr = service.FromContext[adapter.ClashServer](ctx)
+
+	runtimeDebug.FreeOSMemory()
+	return &BoxService{
+		libbox:         lbService,
+		ctx:            ctx,
+		cancel:         cancel,
+		instance:       instance,
+		defaultOptions: options,
+		pauseManager:   service.FromContext[pause.Manager](ctx),
+	}, nil
+}
+
+// DO NOT USE THIS FUNCTION. It's to be used exclusively by newlibbox
+//
+// This is a hack to access fields we need to modify in the libbox.BoxService struct. The only
+// reason we do this is because libbox does not provide a way to wrap an existing box.Box instance.
+// Once/if libbox is updated to allow it, this function should be removed.
+func getFieldPtr[T any](box any, fieldName string) *T {
+	val := reflect.ValueOf(box).Elem()
+	field := val.FieldByName(fieldName)
+	return (*T)(unsafe.Pointer(field.UnsafeAddr()))
 }