package boxoptions

import (
	"net/netip"

	"github.com/sagernet/sing-box/constant"
	C "github.com/sagernet/sing-box/constant"
	"github.com/sagernet/sing-box/option"
	O "github.com/sagernet/sing-box/option"
	dns "github.com/sagernet/sing-dns"
	"github.com/sagernet/sing/common/json/badoption"
)

const LanternAutoTag = "lantern-auto"

var (
	BoxOptions = O.Options{
		Log: &O.LogOptions{
			Disabled:     false,
			Level:        "trace",
			Output:       "lantern.log",
			Timestamp:    true,
			DisableColor: true,
		},
		DNS: &O.DNSOptions{
			Servers: []O.DNSServerOptions{
				{
					Tag:     "dns-google-dot",
					Address: "tls://8.8.4.4",
				},
				{
					Tag:     "dns-cloudflare-dot",
					Address: "tls://1.1.1.1",
				},
				{
					Tag:     "dns-sb-dot",
					Address: "tls://185.222.222.222",
				},
				{
					Tag:             "dns-google-doh",
					Address:         "https://dns.google/dns-query",
					AddressResolver: "dns-google-dot",
				},
				{
					Tag:             "dns-cloudflare-doh",
					Address:         "https://cloudflare-dns.com/dns-query",
					AddressResolver: "dns-cloudflare-dot",
				},
				{
					Tag:             "dns-sb-doh",
					Address:         "https://doh.dns.sb/dns-query",
					AddressResolver: "dns-sb-dot",
				},
				{
					Tag:     "local",
					Address: "223.5.5.5",
					Detour:  "direct",
				},
			},
			DNSClientOptions: O.DNSClientOptions{
				Strategy: O.DomainStrategy(dns.DomainStrategyUseIPv4),
			},
		},
		Inbounds: []O.Inbound{
			{
				Type: "tun",
				Tag:  "tun-in",
				Options: &O.TunInboundOptions{
					InterfaceName: "utun225",
					MTU:           1500,
					Address: badoption.Listable[netip.Prefix]{
						netip.MustParsePrefix("10.10.1.1/30"),
					},
<<<<<<< HEAD
					AutoRoute:              true,
					StrictRoute:            true,
					EndpointIndependentNat: true,
					Stack:                  "system",
				},
			},
		},
		Endpoints: BaseEndpoints,
		Outbounds: BaseOutbounds,
=======
					AutoRoute:   true,
					StrictRoute: true,
				},
			},
		},
		// use direct as the default outbound for URLTest so sing-box starts
		Outbounds: append(BaseOutbounds, URLTestOutbound([]string{"direct"})),
>>>>>>> 73f26988
		Route: &O.RouteOptions{
			AutoDetectInterface: true,
			Rules: []O.Rule{
				{
					Type: C.RuleTypeDefault,
					DefaultOptions: O.DefaultRule{
						RawDefaultRule: O.RawDefaultRule{
							Inbound: badoption.Listable[string]{"tun-in"},
						},
						RuleAction: O.RuleAction{
							Action: C.RuleActionTypeSniff,
						},
					},
				},
				{
					Type: C.RuleTypeDefault,
					DefaultOptions: O.DefaultRule{
						RawDefaultRule: O.RawDefaultRule{
							Protocol: badoption.Listable[string]{"dns"},
						},
						RuleAction: O.RuleAction{
							Action: C.RuleActionTypeRoute,
							RouteOptions: O.RouteActionOptions{
								Outbound: "dns-out",
							},
						},
					},
				},
				{
					Type: C.RuleTypeDefault,
					DefaultOptions: O.DefaultRule{
						RawDefaultRule: O.RawDefaultRule{
							Inbound: badoption.Listable[string]{"tun-in"},
						},
						RuleAction: O.RuleAction{
							Action: C.RuleActionTypeRoute,
							RouteOptions: O.RouteActionOptions{
								Outbound: LanternAutoTag,
							},
						},
					},
				},
			},
		},
	}
	BaseOutbounds = []O.Outbound{
		{
			Type:    "direct",
			Tag:     "direct",
			Options: &O.DirectOutboundOptions{},
		},
		{
			Type:    "dns",
			Tag:     "dns-out",
			Options: &O.DNSOptions{},
		},
		{
			Type:    "block",
			Tag:     "block",
			Options: &O.StubOptions{},
		},
	}
	BaseEndpoints = []O.Endpoint{}
)

func URLTestOutbound(tags []string) O.Outbound {
	return option.Outbound{
		Type: constant.TypeURLTest,
		Tag:  LanternAutoTag,
		Options: &option.URLTestOutboundOptions{
			Outbounds: tags,
		},
	}
}<|MERGE_RESOLUTION|>--- conflicted
+++ resolved
@@ -71,25 +71,14 @@
 					Address: badoption.Listable[netip.Prefix]{
 						netip.MustParsePrefix("10.10.1.1/30"),
 					},
-<<<<<<< HEAD
-					AutoRoute:              true,
-					StrictRoute:            true,
-					EndpointIndependentNat: true,
-					Stack:                  "system",
-				},
-			},
-		},
-		Endpoints: BaseEndpoints,
-		Outbounds: BaseOutbounds,
-=======
 					AutoRoute:   true,
 					StrictRoute: true,
 				},
 			},
 		},
+		Endpoints: BaseEndpoints,
 		// use direct as the default outbound for URLTest so sing-box starts
 		Outbounds: append(BaseOutbounds, URLTestOutbound([]string{"direct"})),
->>>>>>> 73f26988
 		Route: &O.RouteOptions{
 			AutoDetectInterface: true,
 			Rules: []O.Rule{
